--- conflicted
+++ resolved
@@ -255,8 +255,9 @@
     key1, key2 = tc.backend.random_split(key)
     rs1, rs2 = r(key1), r(key2)
     assert rs1[0] != rs2[0]
-<<<<<<< HEAD
-    assert np.allclose(rs1[1], 0.4, atol=1e-5) or np.allclose(rs2[1], 0.4, atol=1e-5)
+    np.testing.assert_allclose(rs1[1], 0.4, atol=1e-5) or np.allclose(
+        rs2[1], 0.4, atol=1e-5
+    )
 
 
 @pytest.mark.parametrize("backend", [lf("npb"), lf("tfb"), lf("jaxb")])
@@ -495,7 +496,4 @@
     for n, n0 in zip(qir, ["h", "cnot", "h"]):
         assert n["name"] == n0
     s = c3.wavefunction()
-    np.testing.assert_allclose(s[0], s[1], atol=1e-5)
-=======
-    np.testing.assert_allclose(rs1[1], 0.4, atol=1e-5) or np.allclose(rs2[1], 0.4, atol=1e-5)
->>>>>>> 7e4a75ec
+    np.testing.assert_allclose(s[0], s[1], atol=1e-5)