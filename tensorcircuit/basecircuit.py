"""
Quantum circuit: common methods for all circuit classes as MixIn

Note:
  - Supports qubit (d = 2) and qudit (d >= 2) systems.
  - For string-encoded samples/counts when d <= 36, digits use base-d characters 0–9A–Z (A = 10, …, Z = 35).
"""

# pylint: disable=invalid-name

from typing import Any, Dict, List, Optional, Sequence, Tuple, Union
from functools import partial

import numpy as np
import graphviz
import tensornetwork as tn

from . import gates
from .quantum import (
    QuOperator,
    QuVector,
    correlation_from_samples,
    correlation_from_counts,
    measurement_counts,
    sample_int2bin,
    sample2all,
    _infer_num_sites,
)
from .abstractcircuit import AbstractCircuit
from .cons import npdtype, backend, dtypestr, contractor, rdtypestr, _ALPHABET
from .simplify import _split_two_qubit_gate
from .utils import arg_alias


Gate = gates.Gate
Tensor = Any


def _decode_basis_label(label: str, dim: int, n: int) -> List[int]:
    if dim > 36:
        raise NotImplementedError(
            f"String basis label supports d<=36 (0–9A–Z). Got dim={dim}. "
            "Use an integer array/tensor of length n instead."
        )
    s = label.upper()
    if len(s) != n:
        raise ValueError(f"Basis label length mismatch: expect {n}, got {len(s)}")
    digits = []
    for ch in s:
        if ch not in _ALPHABET:
            raise ValueError(
                f"Invalid character '{ch}' in basis label (allowed 0–9A–Z)."
            )
        v = _ALPHABET.index(ch)
        if v >= dim:
            raise ValueError(
                f"Digit '{ch}' (= {v}) out of range for base-d with dim={dim}."
            )
        digits.append(v)
    return digits


class BaseCircuit(AbstractCircuit):
    _nodes: List[tn.Node]
    _front: List[tn.Edge]
    is_dm: bool
    split: Optional[Dict[str, Any]]

    is_mps = False

    @staticmethod
    def all_zero_nodes(n: int, dim: int = 2, prefix: str = "qb-") -> List[tn.Node]:
        prefix = "qd-" if dim > 2 else prefix
        l = [0.0 for _ in range(dim)]
        l[0] = 1.0
        nodes = [
            tn.Node(
                np.array(
                    l,
                    dtype=npdtype,
                ),
                name=prefix + str(x),
            )
            for x in range(n)
        ]
        return nodes

    @staticmethod
    def front_from_nodes(nodes: List[tn.Node]) -> List[tn.Edge]:
        return [n.get_edge(0) for n in nodes]

    @staticmethod
    def coloring_nodes(
        nodes: Sequence[tn.Node], is_dagger: bool = False, flag: str = "inputs"
    ) -> None:
        for node in nodes:
            node.is_dagger = is_dagger
            node.flag = flag
            node.id = id(node)

    @staticmethod
    def coloring_copied_nodes(
        nodes: Sequence[tn.Node],
        nodes0: Sequence[tn.Node],
        is_dagger: bool = True,
        flag: str = "inputs",
    ) -> None:
        for node, n0 in zip(nodes, nodes0):
            node.is_dagger = is_dagger
            node.flag = flag
            node.id = getattr(n0, "id", id(n0))

    @staticmethod
    def copy_nodes(
        nodes: Sequence[tn.Node],
        dangling: Optional[Sequence[tn.Edge]] = None,
        conj: Optional[bool] = False,
    ) -> Tuple[List[tn.Node], List[tn.Edge]]:
        """
        copy all nodes and dangling edges correspondingly

        :return:
        """
        ndict, edict = tn.copy(nodes, conjugate=conj)
        newnodes = []
        for n in nodes:
            newn = ndict[n]
            newn.is_dagger = conj
            newn.flag = getattr(n, "flag", "") + "copy"
            newn.id = getattr(n, "id", id(n))
            newnodes.append(newn)
        newfront = []
        if not dangling:
            dangling = []
            for n in nodes:
                dangling.extend([e for e in n])
        for e in dangling:
            newfront.append(edict[e])
        return newnodes, newfront

    def _copy(
        self, conj: Optional[bool] = False
    ) -> Tuple[List[tn.Node], List[tn.Edge]]:
        return self.copy_nodes(self._nodes, self._front, conj)

    def apply_general_gate(
        self,
        gate: Union[Gate, QuOperator],
        *index: int,
        name: Optional[str] = None,
        split: Optional[Dict[str, Any]] = None,
        mpo: bool = False,
        ir_dict: Optional[Dict[str, Any]] = None,
    ) -> None:
        if name is None:
            name = ""
        gate_dict = {
            "gate": gate,
            "index": index,
            "name": name,
            "split": split,
            "mpo": mpo,
        }
        if ir_dict is not None:
            ir_dict.update(gate_dict)
        else:
            ir_dict = gate_dict
        self._qir.append(ir_dict)
        assert len(index) == len(set(index))
        index = tuple([i if i >= 0 else self._nqubits + i for i in index])
        noe = len(index)
        nq = self._nqubits
        applied = False
        split_conf = None
        if split is not None:
            split_conf = split
        elif self.split is not None:
            split_conf = self.split

        if not mpo:
            assert isinstance(gate, tn.Node)
            if (split_conf is not None) and noe == 2:
                results = _split_two_qubit_gate(gate, **split_conf)
                # max_err cannot be jax jitted
                if results is not None:
                    n1, n2, is_swap = results
                    self.coloring_nodes([n1, n2], flag="gate")
                    # n1.flag = "gate"
                    # n1.is_dagger = False
                    n1.name = name
                    # n1.id = id(n1)
                    # n2.flag = "gate"
                    # n2.is_dagger = False
                    # n2.id = id(n2)
                    n2.name = name
                    if is_swap is False:
                        n1[1] ^ self._front[index[0]]
                        n2[2] ^ self._front[index[1]]
                        self._nodes.append(n1)
                        self._nodes.append(n2)
                        self._front[index[0]] = n1[0]
                        self._front[index[1]] = n2[1]
                        if self.is_dm:
                            [n1l, n2l], _ = self.copy_nodes([n1, n2], conj=True)
                            n1l[1] ^ self._front[index[0] + nq]
                            n2l[2] ^ self._front[index[1] + nq]
                            self._nodes.append(n1l)
                            self._nodes.append(n2l)
                            self._front[index[0] + nq] = n1l[0]
                            self._front[index[1] + nq] = n2l[1]
                    else:
                        n2[2] ^ self._front[index[0]]
                        n1[1] ^ self._front[index[1]]
                        self._nodes.append(n1)
                        self._nodes.append(n2)
                        self._front[index[0]] = n1[0]
                        self._front[index[1]] = n2[1]
                        if self.is_dm:
                            [n1l, n2l], _ = self.copy_nodes([n1, n2], conj=True)
                            n2l[1] ^ self._front[index[0] + nq]
                            n1l[2] ^ self._front[index[1] + nq]
                            self._nodes.append(n1l)
                            self._nodes.append(n2l)
                            self._front[index[0] + nq] = n1l[0]
                            self._front[index[1] + nq] = n2l[1]
                    applied = True

            if applied is False:
                gate.name = name
                self.coloring_nodes([gate])
                # gate.flag = "gate"
                # gate.is_dagger = False
                # gate.id = id(gate)
                self._nodes.append(gate)
                if self.is_dm:
                    lgates, _ = self.copy_nodes([gate], conj=True)
                    lgate = lgates[0]
                    self._nodes.append(lgate)
                for i, ind in enumerate(index):
                    gate.get_edge(i + noe) ^ self._front[ind]
                    self._front[ind] = gate.get_edge(i)
                    if self.is_dm:
                        lgate.get_edge(i + noe) ^ self._front[ind + nq]
                        self._front[ind + nq] = lgate.get_edge(i)

        else:  # gate in MPO format
            assert isinstance(gate, QuOperator)
            gatec = gate.copy()
            for n in gatec.nodes:
                n.flag = "gate"
                n.is_dagger = False
                n.id = id(gate)
                n.name = name
            self._nodes += gatec.nodes
            if self.is_dm:
                gateconj = gate.adjoint()
                for n0, n in zip(gatec.nodes, gateconj.nodes):
                    n.flag = "gate"
                    n.is_dagger = True
                    n.id = id(n0)
                    n.name = name
                self._nodes += gateconj.nodes

            for i, ind in enumerate(index):
                gatec.in_edges[i] ^ self._front[ind]
                self._front[ind] = gatec.out_edges[i]
                if self.is_dm:
                    gateconj.out_edges[i] ^ self._front[ind + nq]
                    self._front[ind + nq] = gateconj.in_edges[i]

        self.state_tensor = None  # refresh the state cache

    apply = apply_general_gate

    def _copy_state_tensor(
        self, conj: bool = False, reuse: bool = True
    ) -> Tuple[List[tn.Node], List[tn.Edge]]:
        if reuse:
            t = getattr(self, "state_tensor", None)
            if t is None:
                nodes, d_edges = self._copy()
                t = contractor(nodes, output_edge_order=d_edges)
                setattr(self, "state_tensor", t)
            ndict, edict = tn.copy([t], conjugate=conj)
            newnodes = []
            newnodes.append(ndict[t])
            newfront = []
            for e in t.edges:
                newfront.append(edict[e])
            return newnodes, newfront
        return self._copy(conj)

    def expectation_before(
        self,
        *ops: Tuple[tn.Node, List[int]],
        reuse: bool = True,
        **kws: Any,
    ) -> List[tn.Node]:
        """
        Get the tensor network in the form of a list of nodes
        for the expectation calculation before the real contraction

        :param reuse: _description_, defaults to True
        :type reuse: bool, optional
        :raises ValueError: _description_
        :return: _description_
        :rtype: List[tn.Node]
        """
        nq = self._nqubits
        if self.is_dm is True:
            nodes, newdang = self._copy_state_tensor(reuse=reuse)
        else:
            nodes1, edge1 = self._copy_state_tensor(reuse=reuse)
            nodes2, edge2 = self._copy_state_tensor(conj=True, reuse=reuse)
            nodes = nodes1 + nodes2
            newdang = edge1 + edge2
        occupied = set()
        for op, index in ops:
            if not isinstance(op, tn.Node):
                # op is only a matrix
                op = backend.reshaped(op, d=self._d)
                op = backend.cast(op, dtype=dtypestr)
                op = gates.Gate(op)
            else:
                op.tensor = backend.cast(op.tensor, dtype=dtypestr)
            if isinstance(index, int):
                index = [index]
            index = tuple([i if i >= 0 else self._nqubits + i for i in index])  # type: ignore
            noe = len(index)

            for j, e in enumerate(index):
                if e in occupied:
                    raise ValueError("Cannot measure two operators in one index")
                newdang[e + nq] ^ op.get_edge(j)
                newdang[e] ^ op.get_edge(j + noe)
                occupied.add(e)
            self.coloring_nodes([op], flag="operator")
            # op.flag = "operator"
            # op.is_dagger = False
            # op.id = id(op)
            nodes.append(op)
        for j in range(nq):
            if j not in occupied:  # edge1[j].is_dangling invalid here!
                newdang[j] ^ newdang[j + nq]
        return nodes

    def to_qir(self) -> List[Dict[str, Any]]:
        """
        Return the quantum intermediate representation of the circuit.

        :Example:

        .. code-block:: python

            >>> c = tc.Circuit(2)
            >>> c.CNOT(0, 1)
            >>> c.to_qir()
            [{'gatef': cnot, 'gate': Gate(
                name: 'cnot',
                tensor:
                    array([[[[1.+0.j, 0.+0.j],
                            [0.+0.j, 0.+0.j]],

                            [[0.+0.j, 1.+0.j],
                            [0.+0.j, 0.+0.j]]],


                        [[[0.+0.j, 0.+0.j],
                            [0.+0.j, 1.+0.j]],

                            [[0.+0.j, 0.+0.j],
                            [1.+0.j, 0.+0.j]]]], dtype=complex64),
                edges: [
                    Edge(Dangling Edge)[0],
                    Edge(Dangling Edge)[1],
                    Edge('cnot'[2] -> 'qb-1'[0] ),
                    Edge('cnot'[3] -> 'qb-2'[0] )
                ]), 'index': (0, 1), 'name': 'cnot', 'split': None, 'mpo': False}]

        :return: The quantum intermediate representation of the circuit.
        :rtype: List[Dict[str, Any]]
        """
        return self._qir

    def perfect_sampling(self, status: Optional[Tensor] = None) -> Tuple[str, float]:
        """
        Sampling base-d strings (0–9A–Z when d <= 36) from the circuit output based on quantum amplitudes.
        Reference: arXiv:1201.3974.

        :param status: external randomness, with shape [nqubits], defaults to None
        :type status: Optional[Tensor]
        :return: Sampled base-d string and the corresponding theoretical probability.
        :rtype: Tuple[str, float]
        """
        return self.measure_jit(*range(self._nqubits), with_prob=True, status=status)

    def measure_jit(
        self, *index: int, with_prob: bool = False, status: Optional[Tensor] = None
    ) -> Tuple[Tensor, Tensor]:
        """
        Take measurement on the given site indices (computational basis).
        This method is jittable is and about 100 times faster than unjit version!

        :param index: Measure on which site (wire) index.
        :type index: int
        :param with_prob: If true, theoretical probability is also returned.
        :type with_prob: bool, optional
        :param status: external randomness, with shape [index], defaults to None
        :type status: Optional[Tensor]
        :return: The sample output and probability (optional) of the quantum line.
        :rtype: Tuple[Tensor, Tensor]
        """
        # finally jit compatible ! and much faster than unjit version ! (100x)
        sample: List[Tensor] = []
        one_r = backend.cast(backend.convert_to_tensor(1.0), rdtypestr)
        p = one_r
        for k, j in enumerate(index):
            if self.is_dm is False:
                nodes1, edge1 = self._copy()
                nodes2, edge2 = self._copy(conj=True)
                newnodes = nodes1 + nodes2
            else:
                newnodes, newfront = self._copy()
                nfront = len(newfront) // 2
                edge2 = newfront[nfront:]
                edge1 = newfront[:nfront]
            for i, e in enumerate(edge1):
                if i != j:
                    e ^ edge2[i]
            for i in range(k):
                if self._d == 2:
                    m = (1 - sample[i]) * gates.array_to_tensor(
                        np.array([1, 0])
                    ) + sample[i] * gates.array_to_tensor(np.array([0, 1]))
                else:
                    vec = backend.one_hot(backend.cast(sample[i], "int32"), self._d)
                    m = backend.cast(vec, dtypestr)
                g1 = Gate(m)
                g1.id = id(g1)
                g1.is_dagger = False
                g1.flag = "measurement"
                newnodes.append(g1)
                g1.get_edge(0) ^ edge1[index[i]]
                g2 = Gate(m)
                g2.id = id(g2)
                g2.is_dagger = True
                g2.flag = "measurement"
                newnodes.append(g2)
                g2.get_edge(0) ^ edge2[index[i]]

            rho = (
                1
                / backend.cast(p, dtypestr)
                * contractor(newnodes, output_edge_order=[edge1[j], edge2[j]]).tensor
            )
            if self._d == 2:
                pu = backend.real(rho[0, 0])
                if status is None:
                    r = backend.implicit_randu()[0]
                else:
                    r = status[k]
                r = backend.real(backend.cast(r, dtypestr))
                eps = 0.31415926 * 1e-12
                sign = (
                    backend.sign(r - pu + eps) / 2 + 0.5
                )  # in case status is exactly 0.5
                sign = backend.convert_to_tensor(sign)
                sign = backend.cast(sign, dtype=rdtypestr)
                sign_complex = backend.cast(sign, dtypestr)
                sample.append(sign_complex)
                p = p * (pu * (-1) ** sign + sign)
            else:
                zero_r = backend.cast(backend.convert_to_tensor(0.0), rdtypestr)
                tiny_r = backend.cast(backend.convert_to_tensor(1e-12), rdtypestr)
                pu = backend.real(backend.diagonal(rho))
                pu = backend.clip(pu, zero_r, one_r)
                pu = pu + tiny_r * (
                    backend.ones((self._d,), dtype=rdtypestr)
                    / backend.cast(backend.convert_to_tensor(float(self._d)), rdtypestr)
                )
                pu = pu / backend.sum(pu)
                cdf = backend.cumsum(pu)
                if status is None:
                    r = backend.implicit_randu()[0]
                    r = backend.real(backend.cast(r, rdtypestr))
                else:
                    r = backend.real(backend.cast(status[k], rdtypestr))
                k_out = backend.sum(backend.cast(cdf <= r, "int32"))
                k_out = backend.clip(
                    k_out,
                    backend.cast(backend.convert_to_tensor(0), "int32"),
                    backend.cast(backend.convert_to_tensor(self._d - 1), "int32"),
                )
                sample.append(backend.cast(k_out, rdtypestr))
                p = p * backend.cast(pu[k_out], rdtypestr)
        sample = backend.real(backend.stack(sample))
        if with_prob:
            return sample, p
        else:
            return sample, -1.0

    measure = measure_jit

    def amplitude_before(self, l: Union[str, Tensor]) -> List[Gate]:
        r"""
        Returns the tensornetwor nodes for the amplitude of the circuit given a computational-basis label ``l``.
        For a state simulator, it computes :math:`\langle l \vert \psi\rangle`;
        for a density-matrix simulator, it computes :math:`\mathrm{Tr}(\rho \vert l\rangle\langle l\vert)`.
        Note how these two are different up to a square operation.

        :Example:

        >>> c = tc.Circuit(2)
        >>> c.X(0)
        >>> c.amplitude("10")  # d=2, per-qubit digits
        array(1.+0.j, dtype=complex64)
        >>> c.CNOT(0, 1)
        >>> c.amplitude("11")
        array(1.+0.j, dtype=complex64)

        For qudits (d>2, d<=36):
        >>> c = tc.Circuit(3, dim=12)
        >>> c.amplitude("0A2")  # base-12 string, A stands for 10

        :param l: Basis label.
            - If a string: it must be a base-d string of length ``nqubits``, using 0–9A–Z (A=10,…,Z=35) when ``d<=36``.
            - If a tensor/array/list: it should contain per-site integers in ``[0, d-1]`` with length ``nqubits``.
        :type l: Union[str, Tensor]
        :return: The tensornetwork nodes for the amplitude of the circuit.
        :rtype: List[Gate]
        """

        def _basis_nod(_k: int) -> Tensor:
            _vec = np.zeros((self._d,), dtype=npdtype)
            _vec[_k] = 1.0
            return _vec

        no, d_edges = self._copy()
        ms = []
        if self.is_dm:
            msconj = []
        if isinstance(l, str):
            symbols = _decode_basis_label(l, dim=self._d, n=self._nqubits)
            for k in symbols:
                n = _basis_nod(k)
                ms.append(tn.Node(n))
                if self.is_dm:
                    msconj.append(tn.Node(n))
        else:
            l = backend.cast(l, dtype=dtypestr)
            for i in range(self._nqubits):
                endn = backend.cast(
                    backend.one_hot(backend.cast(l[i], "int32"), self._d),
                    dtype=dtypestr,
                )
                ms.append(tn.Node(endn))
                if self.is_dm:
                    msconj.append(tn.Node(endn))

        for i in range(self._nqubits):
            d_edges[i] ^ ms[i].get_edge(0)
            if self.is_dm:
                d_edges[i + self._nqubits] ^ msconj[i].get_edge(0)
        for n in ms:
            n.flag = "measurement"
            n.is_dagger = False
            n.id = id(n)
            if self.is_dm:
                for n0, n in zip(ms, msconj):
                    n.flag = "measurement"
                    n.is_dagger = True
                    n.id = id(n0)
        no.extend(ms)
        if self.is_dm:
            no.extend(msconj)
        return no

    def amplitude(self, l: Union[str, Tensor]) -> Tensor:
        r"""
        Returns the amplitude of the circuit given the bitstring l.
        For state simulator, it computes :math:`\langle l\vert \psi\rangle`,
        for density matrix simulator, it computes :math:`Tr(\rho \vert l\rangle \langle 1\vert)`
        Note how these two are different up to a square operation.

        :Example:

        >>> c = tc.Circuit(2)
        >>> c.X(0)
        >>> c.amplitude("10")
        array(1.+0.j, dtype=complex64)
        >>> c.CNOT(0, 1)
        >>> c.amplitude("11")
        array(1.+0.j, dtype=complex64)

        :param l: The bitstring of 0 and 1s.
        :type l: Union[str, Tensor]
        :return: The amplitude of the circuit.
        :rtype: tn.Node.tensor
        """
        no = self.amplitude_before(l)

        return contractor(no).tensor

    def probability(self) -> Tensor:
        """
        get the d^n length probability vector over computational basis

        :return: probability vector of shape [d**n]
        :rtype: Tensor
        """
        s = self.state()  # type: ignore
        if self.is_dm is False:
            amp = backend.reshape(s, [-1])
            p = backend.real(backend.abs(amp) ** 2)
        else:
            diag = backend.diagonal(s)
            p = backend.real(backend.reshape(diag, [-1]))
        return p

    @partial(arg_alias, alias_dict={"format": ["format_"]})
    def sample(
        self,
        batch: Optional[int] = None,
        allow_state: bool = False,
        readout_error: Optional[Sequence[Any]] = None,
        format: Optional[str] = None,
        random_generator: Optional[Any] = None,
        status: Optional[Tensor] = None,
        jittable: bool = True,
    ) -> Any:
        r"""
        batched sampling from state or circuit tensor network directly

        :param batch: number of samples, defaults to None
        :type batch: Optional[int], optional
        :param allow_state: if true, we sample from the final state
            if memory allows, True is preferred, defaults to False
        :type allow_state: bool, optional
        :param readout_error: readout_error, defaults to None
        :type readout_error: Optional[Sequence[Any]]. Tensor, List, Tuple
        :param format: sample format, defaults to None as backward compatibility
            check the doc in :py:meth:`tensorcircuit.quantum.measurement_results`
            Six formats of measurement counts results:

                "sample_int": # np.array([0, 0])

                "sample_bin": # [np.array([1, 0]), np.array([1, 0])]

                "count_vector": # np.array([2, 0, 0, 0])

                "count_tuple": # (np.array([0]), np.array([2]))

                "count_dict_bin": # {"00": 2, "01": 0, "10": 0, "11": 0}
                    for cases d\in [11, 36], use 0–9A–Z digits (e.g., 'A' -> 10, …, 'Z' -> 35);

                "count_dict_int": # {0: 2, 1: 0, 2: 0, 3: 0}

        :type format: Optional[str]
        :param random_generator: random generator,  defaults to None
        :type random_generator: Optional[Any], optional
        :param status: external randomness given by tensor uniformly from [0, 1],
            if set, can overwrite random_generator, shape [batch] for `allow_state=True`
            and shape [batch, nqubits] for `allow_state=False` using perfect sampling implementation
        :type status: Optional[Tensor]
        :param jittable: when converting to count, whether keep the full size. if false, may be conflict
            external jit, if true, may fail for large scale system with actual limited count results
        :type jittable: bool, defaults true
        :return: List (if batch) of tuple (binary configuration tensor and corresponding probability)
            if the format is None, and consistent with format when given
        :rtype: Any
        """
        # allow_state = False is compatibility issue
        if not allow_state:
            if random_generator is None:
                random_generator = backend.get_random_state()

            if batch is None:
                seed = backend.stateful_randu(random_generator, shape=[self._nqubits])
                r = self.perfect_sampling(seed)
                if format is None:  # batch=None, format=None, backward compatibility
                    return r
                r = [r]  # type: ignore
            else:
                r = []  # type: ignore
                if status is not None:
                    assert backend.shape_tuple(status)[0] == batch
                    for seed in status:
                        r.append(self.perfect_sampling(seed))  # type: ignore

                else:

                    @backend.jit
                    def perfect_sampling(key: Any) -> Any:
                        backend.set_random_state(key)
                        return self.perfect_sampling()

                    subkey = random_generator
                    for _ in range(batch):
                        key, subkey = backend.random_split(subkey)
                        r.append(perfect_sampling(key))  # type: ignore

            if format is None:
                return r
            r = backend.stack([ri[0] for ri in r])  # type: ignore
<<<<<<< HEAD
            r = backend.cast(r, "int32")
            ch = sample_bin2int(r, self._nqubits, dim=self._d)
=======
            ch = backend.cast(r, "int32")
            # ch = sample_bin2int(r, self._nqubits)
>>>>>>> 5955c07d
        else:  # allow_state
            if batch is None:
                nbatch = 1
            else:
                nbatch = batch
            p = self.probability()

            # readout error
            if readout_error is not None:
                p = self.readouterror_bs(readout_error, p)
            ch = backend.probability_sample(nbatch, p, status, random_generator)
            # if random_generator is None:
            #     ch = backend.implicit_randc(a=a_range, shape=[nbatch], p=p)
            # else:
            #     ch = backend.stateful_randc(
            #         random_generator, a=a_range, shape=[nbatch], p=p
            #     )
            # confg = backend.mod(
            #     backend.right_shift(
            #         ch[..., None], backend.reverse(backend.arange(self._nqubits))
            #     ),
            #     2,
            # )
            if format is None:  # for backward compatibility
                confg = sample_int2bin(ch, self._nqubits, dim=self._d)
                prob = backend.gather1d(p, ch)
                r = list(zip(confg, prob))  # type: ignore
                if batch is None:
                    r = r[0]  # type: ignore
                return r
        if self._nqubits > 35:
            jittable = False
        return sample2all(
            sample=ch, n=self._nqubits, format=format, jittable=jittable, dim=self._d
        )

    def sample_expectation_ps(
        self,
        x: Optional[Sequence[int]] = None,
        y: Optional[Sequence[int]] = None,
        z: Optional[Sequence[int]] = None,
        shots: Optional[int] = None,
        random_generator: Optional[Any] = None,
        status: Optional[Tensor] = None,
        readout_error: Optional[Sequence[Any]] = None,
        noise_conf: Optional[Any] = None,
        nmc: int = 1000,
        statusc: Optional[Tensor] = None,
        **kws: Any,
    ) -> Tensor:
        """
        Compute the expectation with given Pauli string with measurement shots numbers

        :Example:

        >>> c = tc.Circuit(2)
        >>> c.H(0)
        >>> c.rx(1, theta=np.pi/2)
        >>> c.sample_expectation_ps(x=[0], y=[1])
        -0.99999976
        >>> readout_error = []
        >>> readout_error.append([0.9,0.75])
        >>> readout_error.append([0.4,0.7])
        >>> c.sample_expectation_ps(x=[0], y=[1],readout_error = readout_error)

        >>> c = tc.Circuit(2)
        >>> c.cnot(0, 1)
        >>> c.rx(0, theta=0.4)
        >>> c.rx(1, theta=0.8)
        >>> c.h(0)
        >>> c.h(1)
        >>> error1 = tc.channels.generaldepolarizingchannel(0.1, 1)
        >>> error2 = tc.channels.generaldepolarizingchannel(0.06, 2)
        >>> readout_error = [[0.9, 0.75],[0.4, 0.7]]
        >>> noise_conf = NoiseConf()
        >>> noise_conf.add_noise("rx", error1)
        >>> noise_conf.add_noise("cnot", [error2], [[0, 1]])
        >>> noise_conf.add_noise("readout", readout_error)
        >>> c.sample_expectation_ps(x=[0], noise_conf=noise_conf, nmc=10000)
        0.44766843

        :param x: index for Pauli X, defaults to None
        :type x: Optional[Sequence[int]], optional
        :param y: index for Pauli Y, defaults to None
        :type y: Optional[Sequence[int]], optional
        :param z: index for Pauli Z, defaults to None
        :type z: Optional[Sequence[int]], optional
        :param shots: number of measurement shots, defaults to None, indicating analytical result
        :type shots: Optional[int], optional
        :param random_generator: random_generator, defaults to None
        :type random_generator: Optional[Any]
        :param status: external randomness given by tensor uniformly from [0, 1],
            if set, can overwrite random_generator
        :type status: Optional[Tensor]
        :param readout_error: readout_error, defaults to None. Overrided if noise_conf is provided.
        :type readout_error: Optional[Sequence[Any]]. Tensor, List, Tuple
        :param noise_conf: Noise Configuration, defaults to None
        :type noise_conf: Optional[NoiseConf], optional
        :param nmc: repetition time for Monte Carlo sampling for noisfy calculation, defaults to 1000
        :type nmc: int, optional
        :param statusc: external randomness given by tensor uniformly from [0, 1], defaults to None,
            used for noisfy circuit sampling
        :type statusc: Optional[Tensor], optional
        :return: [description]
        :rtype: Tensor
        """
        from .noisemodel import sample_expectation_ps_noisfy

        if noise_conf is None:
            inputs_nodes, _ = self._copy_state_tensor()
            inputs = inputs_nodes[0].tensor
            if self.is_dm is False:
                c = type(self)(self._nqubits, inputs=inputs)  # type: ignore
            else:
                c = type(self)(self._nqubits, dminputs=inputs)  # type: ignore
            if x is None:
                x = []
            if y is None:
                y = []
            if z is None:
                z = []
            for i in x:
                c.H(i)  # type: ignore
            for i in y:
                c.rx(i, theta=np.pi / 2)  # type: ignore
            s = c.state()  # type: ignore
            if self.is_dm is False:
                p = backend.abs(s) ** 2
            else:
                p = backend.abs(backend.diagonal(s))

            # readout error
            if readout_error is not None:
                p = self.readouterror_bs(readout_error, p)

            x = list(x)
            y = list(y)
            z = list(z)
            if shots is None:
                mc = measurement_counts(
                    p,
                    counts=shots,
                    format="count_vector",
                    random_generator=random_generator,
                    status=status,
                    jittable=True,
                    is_prob=True,
                )
                r = correlation_from_counts(x + y + z, mc)
            else:
                mc = measurement_counts(
                    p,
                    counts=shots,
                    format="sample_bin",
                    random_generator=random_generator,
                    status=status,
                    jittable=True,
                    is_prob=True,
                )
                r = correlation_from_samples(x + y + z, mc, self._nqubits)
            # TODO(@refraction-ray): analytical standard deviation
            return r
        else:
            return sample_expectation_ps_noisfy(
                c=self,
                x=x,
                y=y,
                z=z,
                noise_conf=noise_conf,
                nmc=nmc,
                shots=shots,
                statusc=statusc,
                status=status,
                **kws,
            )

    sexpps = sample_expectation_ps

    def readouterror_bs(
        self, readout_error: Optional[Sequence[Any]] = None, p: Optional[Any] = None
    ) -> Tensor:
        """Apply readout error to original probabilities of bit string and return the noisy probabilities.

        :Example:

        >>> readout_error = []
        >>> readout_error.append([0.9,0.75])  # readout error for qubit 0, [p0|0,p1|1]
        >>> readout_error.append([0.4,0.7])   # readout error for qubit 1, [p0|0,p1|1]


        :param readout_error: list of readout error for each qubits.
        :type readout_error: Optional[Sequence[Any]]. Tensor, List, Tuple
        :param p: probabilities of bit string
        :type p: Optional[Any]
        :rtype: Tensor
        """
        # if isinstance(readout_error, tuple):
        #     readout_error = list[readout_error]  # type: ignore
        try:
            nqubit = int(readout_error.shape[0])  # type: ignore
        except AttributeError:
            nqubit = len(readout_error)  # type: ignore
        readoutlist = []
        for i in range(nqubit):
            readoutlist.append(
                [
                    [readout_error[i][0], 1 - readout_error[i][1]],  # type: ignore
                    [1 - readout_error[i][0], readout_error[i][1]],  # type: ignore
                ]
            )
        readoutlist = backend.cast(
            backend.convert_to_tensor(readoutlist), dtype=dtypestr
        )

        ms = [Gate(readoutlist[i]) for i in range(nqubit)]
        p = backend.cast(p, dtypestr)
        p = Gate(backend.reshape2(p))
        for i in range(nqubit):
            ms[i][1] ^ p[i]
        nodes = ms + [p]
        r = contractor(nodes, output_edge_order=[m[0] for m in ms]).tensor
        p = backend.reshape(r, [-1])

        return backend.real(p)

    def replace_inputs(self, inputs: Tensor) -> None:
        """
        Replace the input state with the circuit structure unchanged.

        :param inputs: Input wavefunction.
        :type inputs: Tensor
        """
        inputs = backend.reshape(inputs, [-1])
        N = inputs.shape[0]
        n = _infer_num_sites(N, self._d)
        assert n == self._nqubits
        inputs = backend.reshape(inputs, [self._d for _ in range(n)])
        if self.inputs is not None:
            self._nodes[0].tensor = inputs
            if self.is_dm:
                self._nodes[1].tensor = backend.conj(inputs)
        else:  # TODO(@refraction-ray) replace several start as inputs
            raise NotImplementedError("not support replace with no inputs")

    def cond_measurement(self, index: int, status: Optional[float] = None) -> Tensor:
        """
        Measurement on z basis at ``index`` qubit based on quantum amplitude
        (not post-selection). The highlight is that this method can return the
        measured result as a int Tensor and thus maintained a jittable pipeline.

        :Example:

        >>> c = tc.Circuit(2)
        >>> c.H(0)
        >>> r = c.cond_measurement(0)
        >>> c.conditional_gate(r, [tc.gates.i(), tc.gates.x()], 1)
        >>> c.expectation([tc.gates.z(), [0]]), c.expectation([tc.gates.z(), [1]])
        # two possible outputs: (1, 1) or (-1, -1)

        .. note::

            In terms of ``DMCircuit``, this method returns nothing and the density
            matrix after this method is kept in mixed state without knowing the
            measuremet resuslts



        :param index: the site index for the Z-basis measurement
        :type index: int
        :return: 0 or 1 for Z-basis measurement outcome
        :rtype: Tensor
        """
        return self.general_kraus(  # type: ignore
            [np.array([[1.0, 0], [0, 0]]), np.array([[0, 0], [0, 1]])],
            index,
            status=status,
            name="measure",
        )

    cond_measure = cond_measurement

    def to_graphviz(
        self,
        graph: graphviz.Graph = None,
        include_all_names: bool = False,
        engine: str = "neato",
    ) -> graphviz.Graph:
        """
        Not an ideal visualization for quantum circuit, but reserve here as a general approach to show the tensornetwork
        [Deprecated, use ``Circuit.vis_tex`` or ``Circuit.draw`` instead]
        """
        # Modified from tensornetwork codebase
        nodes = self._nodes
        if graph is None:
            # pylint: disable=no-member
            graph = graphviz.Graph("G", engine=engine)
        for node in nodes:
            if not node.name.startswith("__") or include_all_names:
                label = node.name
            else:
                label = ""
            graph.node(str(id(node)), label=label)
        seen_edges = set()
        for node in nodes:
            for i, edge in enumerate(node.edges):
                if edge in seen_edges:
                    continue
                seen_edges.add(edge)
                if not edge.name.startswith("__") or include_all_names:
                    edge_label = edge.name + ": " + str(edge.dimension)
                else:
                    edge_label = ""
                if edge.is_dangling():
                    # We need to create an invisible node for the dangling edge
                    # to connect to.
                    graph.node(
                        "{}_{}".format(str(id(node)), i),
                        label="",
                        _attributes={"style": "invis"},
                    )
                    graph.edge(
                        "{}_{}".format(str(id(node)), i),
                        str(id(node)),
                        label=edge_label,
                    )
                else:
                    graph.edge(
                        str(id(edge.node1)),
                        str(id(edge.node2)),
                        label=edge_label,
                    )
        return graph

    def get_quvector(self) -> QuVector:
        """
        Get the representation of the output state in the form of ``QuVector``
        while maintaining the circuit uncomputed

        :return: ``QuVector`` representation of the output state from the circuit
        :rtype: QuVector
        """
        _, edges = self._copy()
        return QuVector(edges)

    quvector = get_quvector

    def projected_subsystem(self, traceout: Tensor, left: Tuple[int, ...]) -> Tensor:
        """
        remaining wavefunction or density matrix on sites in ``left``, with other sites
        fixed to given digits (0..d-1) as indicated by ``traceout``

        :param traceout: can be jitted
        :type traceout: Tensor
        :param left: cannot be jitted
        :type left: Tuple
        :return: _description_
        :rtype: Tensor
        """

        def _basis_gate(k_tensor: Any) -> Gate:
            vec = backend.one_hot(backend.cast(k_tensor, "int32"), self._d)
            vec = backend.cast(vec, dtypestr)
            return Gate(vec)

        traceout = backend.cast(traceout, dtypestr)
        nodes, front = self._copy()
        L = self._nqubits
        edges = []
        for i in range(len(traceout)):
            if i not in left:
                n = _basis_gate(traceout[i])
                nodes.append(n)
                front[i] ^ n[0]
            else:
                edges.append(front[i])

        if self.is_dm:
            for i in range(len(traceout)):
                if i not in left:
                    n = _basis_gate(traceout[i])
                    nodes.append(n)
                    front[i + L] ^ n[0]
                else:
                    edges.append(front[i + L])

        t = contractor(nodes, output_edge_order=edges)
        if self.is_dm:
            rho = backend.reshapem(t.tensor)
            return rho / (backend.trace(rho) + 1e-10)
        return backend.reshape(t.tensor / backend.norm(t.tensor), [-1])<|MERGE_RESOLUTION|>--- conflicted
+++ resolved
@@ -605,7 +605,7 @@
         """
         get the d^n length probability vector over computational basis
 
-        :return: probability vector of shape [d**n]
+        :return: probability vector of shape [dim**n]
         :rtype: Tensor
         """
         s = self.state()  # type: ignore
@@ -702,13 +702,8 @@
             if format is None:
                 return r
             r = backend.stack([ri[0] for ri in r])  # type: ignore
-<<<<<<< HEAD
-            r = backend.cast(r, "int32")
-            ch = sample_bin2int(r, self._nqubits, dim=self._d)
-=======
             ch = backend.cast(r, "int32")
-            # ch = sample_bin2int(r, self._nqubits)
->>>>>>> 5955c07d
+            # ch = sample_bin2int(r, self._nqubits, dim=self._d)
         else:  # allow_state
             if batch is None:
                 nbatch = 1
