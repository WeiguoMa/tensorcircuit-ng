"""
quantum circuit: MPS state simulator
"""
# pylint: disable=invalid-name

from functools import reduce
from typing import Any, Callable, List, Optional, Sequence, Tuple

import numpy as np

from . import gates
from .cons import backend, npdtype
from .mps_base import FiniteMPS

Gate = gates.Gate
Tensor = Any


def split_tensor(
    tensor: Tensor,
    left: bool = True,
    max_singular_values: Optional[int] = None,
    max_truncation_err: Optional[float] = None,
    relative: bool = True,
) -> Tuple[Tensor, Tensor]:
    """
    Split the tensor by SVD or QR depends on whether a truncation is required.

    :param tensor: The input tensor to split.
    :type tensor: Tensor
    :param left: Determine the orthogonal center is on the left tensor or the right tensor.
    :type left: bool, optional
    :param max_singular_values: The maximum number of singular values to keep.
    :type max_singular_values: int, optional
    :param max_truncation_err: The maximum allowed truncation error.
    :type max_truncation_err: float, optional
    :param relative: Multiply `max_truncation_err` with the largest singular value.
    :type relative: bool, optional
    :return: Two tensors after splitting
    :rtype: Tuple[Tensor, Tensor]
    """
    # The behavior is a little bit different from tn.split_node because it explicitly requires a center
    svd = (max_truncation_err is not None) or (max_singular_values is not None)
    # svd = True
    if svd:
        U, S, VH, _ = backend.svd(
            tensor,
            max_singular_values=max_singular_values,
            max_truncation_error=max_truncation_err,
            relative=relative,
        )
        if left:
            return backend.matmul(U, backend.diagflat(S)), VH
        else:
            return U, backend.matmul(backend.diagflat(S), VH)
    else:
        if left:
            return backend.rq(tensor)  # type: ignore
        else:
            return backend.qr(tensor)  # type: ignore


class MPSCircuit:
    """
    ``MPSCircuit`` class.
    Simple usage demo below.

    .. code-block:: python

    mps = tc.MPSCircuit(3)
    mps.H(1)
    mps.CNOT(0, 1)
    mps.rx(2, theta=tc.num_to_tensor(1.))
    mps.expectation_single_gate(tc.gates.z(), 2)

    """

    sgates = ["i", "x", "y", "z", "h", "t", "s", "wroot"] + [
        "cnot",
        "cz",
        "swap",
        "cy",
    ]
    # gates on > 2 qubits like toffoli is not available
    # however they can be constructed from 1 and 2 qubit gates
    vgates = ["r", "cr", "rx", "ry", "rz", "any", "exp", "exp1"]

    def __init__(
        self,
        nqubits: int,
        tensors: Optional[Sequence[Tensor]] = None,
        center_position: int = 0,
    ) -> None:
        """
        MPSCircuit object based on state simulator.

        :param nqubits: The number of qubits in the circuit.
        :type nqubits: int
        :param tensors: If not None, the initial state of the circuit is taken as ``tensors``
            instead of :math:`\\vert 0\\rangle^n` qubits, defaults to None
        :type tensors: Sequence[Tensor], optional
        :param center_position: The center position of MPS, default to 0
        :type center_position: int, optional
        """
        if tensors is None:
            tensors = [
                np.array([1.0, 0.0], dtype=npdtype)[None, :, None]
                for i in range(nqubits)
            ]
        else:
            assert len(tensors) == nqubits

        self._mps = FiniteMPS(
            tensors, canonicalize=True, center_position=center_position
        )
        self._nqubits = nqubits
        self._fidelity = 1.0
        self.set_truncation_rule()

    # `MPSCircuit` does not has `replace_inputs` like `Circuit`
    # because the gates are immediately absorted into the MPS when applied,
    # so it is impossible to remember the initial structure

    def set_truncation_rule(
        self,
        max_singular_values: Optional[int] = None,
        max_truncation_err: Optional[float] = None,
        relative: bool = False,
    ) -> None:
        """
        Set truncation rules when double qubit gates are applied.
        If nothing is specified, no truncation will take place and the bond dimension will keep growing.
        For more details, refer to `split_tensor`.

        :param max_singular_values: The maximum number of singular values to keep.
        :type max_singular_values: int, optional
        :param max_truncation_err: The maximum allowed truncation error.
        :type max_truncation_err: float, optional
        :param relative: Multiply `max_truncation_err` with the largest singular value.
        :type relative: bool, optional
        """
        self.max_singular_values = max_singular_values
        self.max_truncation_err = max_truncation_err
        self.relative = relative
        self.do_truncation = (self.max_singular_values is not None) or (
            self.max_truncation_err is not None
        )

    # TODO(@refraction-ray): unified split truncation API between Circuit and MPSCircuit

    def position(self, site: int) -> None:
        """
        Wrapper of tn.FiniteMPS.position.
        Set orthogonality center.

        :param site: The orthogonality center
        :type site: int
        """
        self._mps.position(site, normalize=False)

    @classmethod
    def _meta_apply(cls) -> None:

        for g in cls.sgates:
            setattr(cls, g, cls.apply_general_gate_delayed(gatef=getattr(gates, g)))
            setattr(
                cls,
                g.upper(),
                cls.apply_general_gate_delayed(gatef=getattr(gates, g)),
            )
            matrix = gates.matrix_for_gate(getattr(gates, g)())
            matrix = gates.bmatrix(matrix)
            doc = """
            Apply %s gate on the circuit.

            :param index: Qubit number than the gate applies on.
                The matrix for the gate is

                .. math::

                      %s

            :type index: int.
            """ % (
                g,
                matrix,
            )
            docs = """
            Apply %s gate on the circuit.

            :param index: Qubit number than the gate applies on.
            :type index: int.
            """ % (
                g
            )
            if g in ["rs"]:
                getattr(cls, g).__doc__ = docs
                getattr(cls, g.upper()).__doc__ = docs

            else:
                getattr(cls, g).__doc__ = doc
                getattr(cls, g.upper()).__doc__ = doc

        for g in cls.vgates:
            setattr(
                cls,
                g,
                cls.apply_general_variable_gate_delayed(gatef=getattr(gates, g)),
            )
            setattr(
                cls,
                g.upper(),
                cls.apply_general_variable_gate_delayed(gatef=getattr(gates, g)),
            )
            doc = """
            Apply %s gate with parameters on the circuit.

            :param index: Qubit number than the gate applies on.
            :type index: int.
            :param vars: Parameters for the gate
            :type vars: float.
            """ % (
                g
            )
            getattr(cls, g).__doc__ = doc
            getattr(cls, g.upper()).__doc__ = doc

    def apply_single_gate(self, gate: Gate, index: int) -> None:
        """
        Apply a single qubit gate on MPS, the gate must be unitary, no truncation is needed.

        :param gate: gate to be applied
        :type gate: Gate
        :param index: Qubit indices of the gate
        :type index: int
        """
        self._mps.apply_one_site_gate(gate.tensor, index)

    def apply_adjacent_double_gate(
        self,
        gate: Gate,
        index1: int,
        index2: int,
        center_position: Optional[int] = None,
    ) -> None:
        """
        Apply a double qubit gate on adjacent qubits of MPS, truncation rule is specified by `set_truncation_rule`.
        """
        # The center position of MPS must be either `index1` for `index2` before applying a double gate
        # Choose the one closer to the current center
        assert index2 - index1 == 1
        diff1 = abs(index1 - self._mps.center_position)  # type: ignore
        diff2 = abs(index2 - self._mps.center_position)  # type: ignore
        if diff1 < diff2:
            self.position(index1)
        else:
            self.position(index2)
        err = self._mps.apply_two_site_gate(
            gate.tensor,
            index1,
            index2,
            center_position=center_position,
            max_singular_values=self.max_singular_values,
            max_truncation_err=self.max_truncation_err,
            relative=self.relative,
        )
        self._fidelity *= 1 - backend.real(backend.sum(err ** 2))

    def apply_double_gate(
        self,
        gate: Gate,
        index1: int,
        index2: int,
    ) -> None:
        """
        Apply a double qubit gate on MPS, truncation rule is specified by `set_truncation_rule`.

        :param gate: The Gate to be applied
        :type gate: Gate
        :param index1: The first qubit index of the gate
        :type index1: int
        :param index2: The second qubit index of the gate
        :type index2: int
        """
        # Equivalent to apply N SWPA gates, the required gate, N SWAP gates sequentially on adjacent gates
        diff1 = abs(index1 - self._mps.center_position)  # type: ignore
        diff2 = abs(index2 - self._mps.center_position)  # type: ignore
        if diff1 < diff2:
            self.position(index1)
            for index in np.arange(index1, index2 - 1):
                self.apply_adjacent_double_gate(
                    gates.swap(), index, index + 1, center_position=index + 1  # type: ignore
                )
            self.apply_adjacent_double_gate(
                gate, index2 - 1, index2, center_position=index2 - 1
            )
            for index in np.arange(index1, index2 - 1)[::-1]:
                self.apply_adjacent_double_gate(
                    gates.swap(), index, index + 1, center_position=index  # type: ignore
                )
        else:
            self.position(index2)
            for index in np.arange(index1 + 1, index2)[::-1]:
                self.apply_adjacent_double_gate(
                    gates.swap(), index, index + 1, center_position=index  # type: ignore
                )
            self.apply_adjacent_double_gate(
                gate, index1, index1 + 1, center_position=index1 + 1
            )
            for index in np.arange(index1 + 1, index2):
                self.apply_adjacent_double_gate(
                    gates.swap(), index, index + 1, center_position=index + 1  # type: ignore
                )

    def apply_general_gate(self, gate: Gate, *index: int) -> None:
        """
        :param gate: The Gate to be applied
        :type gate: Gate
        :raises ValueError: "MPS does not support application of gate on > 2 qubits."
        :param index: Qubit indices of the gate
        :type index: int
        """
        assert len(index) == len(set(index))
        noe = len(index)
        if noe == 1:
            self.apply_single_gate(gate, *index)
        elif noe == 2:
            self.apply_double_gate(gate, *index)
        else:
            raise ValueError("MPS does not support application of gate on > 2 qubits")

    apply = apply_general_gate

    @staticmethod
    def apply_general_gate_delayed(gatef: Callable[[], Gate]) -> Callable[..., None]:
        # nested function must be utilized, functools.partial doesn't work for method register on class
        # see https://re-ra.xyz/Python-中实例方法动态绑定的几组最小对立/
        def apply(self: "MPSCircuit", *index: int) -> None:
            gate = gatef()
            self.apply_general_gate(gate, *index)

        return apply

    @staticmethod
    def apply_general_variable_gate_delayed(
        gatef: Callable[..., Gate],
    ) -> Callable[..., None]:
        def apply(self: "MPSCircuit", *index: int, **vars: float) -> None:
            gate = gatef(**vars)
            self.apply_general_gate(gate, *index)

        return apply

    def mid_measurement(self, index: int, keep: int = 0) -> None:
        """
        Middle measurement in z basis on the circuit, note the wavefunction output is not normalized
        with ``mid_measurement`` involved, one should normalized the state manually if needed.

        :param index: The index of qubit that the Z direction postselection applied on
        :type index: int
        :param keep: 0 for spin up, 1 for spin down, defaults to 0
        :type keep: int, optional
        """
        # normalization not guaranteed
        assert keep in [0, 1]
        self.position(index)
        self._mps.tensors[index] = self._mps.tensors[index][:, keep, :]

    def is_valid(self) -> bool:
        """
        Check whether the circuit is legal.

        :return: Whether the circuit is legal.
        :rtype: bool
        """
        mps = self._mps
        if len(mps) != self._nqubits:
            return False
        for i in range(self._nqubits):
            if len(mps.tensors[i].shape) != 3:
                return False
        for i in range(self._nqubits - 1):
            if mps.tensors[i].shape[-1] != mps.tensors[i + 1].shape[0]:
                return False
        return True

    @staticmethod
    def from_wavefunction(
        wavefunction: Tensor,
        max_singular_values: Optional[int] = None,
        max_truncation_err: Optional[float] = None,
        relative: bool = True,
    ) -> "MPSCircuit":
        """
        Construct the MPS from a given wavefunction.

        :param wavefunction: The given wavefunction (any shape is OK)
        :type wavefunction: Tensor
        :param max_singular_values: The maximum number of singular values to keep.
        :type max_singular_values: int, optional
        :param max_truncation_err: The maximum allowed truncation error.
        :type max_truncation_err: float, optional
        :param relative: Multiply `max_truncation_err` with the largest singular value.
        :type relative: bool, optional
        :return: The constructed MPS
        :rtype: MPSCircuit
        """
        wavefunction = backend.reshape(wavefunction, (-1, 1))
        tensors: List[Tensor] = []
        while True:  # not jittable
            nright = wavefunction.shape[1]
            wavefunction = backend.reshape(wavefunction, (-1, nright * 2))
            wavefunction, Q = split_tensor(
                wavefunction,
                left=True,
                max_singular_values=max_singular_values,
                max_truncation_err=max_truncation_err,
                relative=relative,
            )
            tensors.insert(0, backend.reshape(Q, (-1, 2, nright)))
            if wavefunction.shape == (1, 1):
                break
        return MPSCircuit(len(tensors), tensors=tensors)

    def wavefunction(self, form: str = "default") -> Tensor:
        """
        Compute the output wavefunction from the circuit.

        :return: Tensor with shape [1, -1]
        :rtype: Tensor
        """
        result = backend.ones((1, 1, 1), dtype=npdtype)
        for tensor in self._mps.tensors:
            result = backend.einsum("iaj,jbk->iabk", result, tensor)
            ni, na, nb, nk = result.shape
            result = backend.reshape(result, (ni, na * nb, nk))
        if form == "default":
            shape = [-1]
        elif form == "ket":
            shape = [-1, 1]
        elif form == "bra":  # no conj here
            shape = [1, -1]
        return backend.reshape(result, shape)

    state = wavefunction

    # TODO(@refraction-ray): mps form quvector

    def copy_without_tensor(self) -> "MPSCircuit":
        """
        Copy the current MPS without the tensors.

        :return: The contructed MPS
        :rtype: MPSCircuit
        """
        result: "MPSCircuit" = MPSCircuit.__new__(MPSCircuit)
        info = vars(self)
        for key in vars(self):
            if key == "_mps":
                continue
            setattr(result, key, info[key])
        return result

    def copy(self) -> "MPSCircuit":
        """
        Copy the current MPS.

        :return: The constructed MPS
        :rtype: MPSCircuit
        """
        result = self.copy_without_tensor()
        result._mps = self._mps.copy()
        return result

    def conj(self) -> "MPSCircuit":
        """
        Compute the conjugate of the current MPS.

        :return: The constructed MPS
        :rtype: MPSCircuit
        """
        result = self.copy_without_tensor()
        result._mps = self._mps.conj()
        return result

    def get_norm(self) -> Tensor:
        return self._mps.norm(self._mps.center_position)

    def normalize(self) -> None:
        center = self._mps.center_position
        norm = self._mps.norm(center)
        self._mps.tensor[center] /= norm

    def amplitude(self, l: str) -> Tensor:
        assert len(l) == self._nqubits
        tensors = [self._mps.tensors[i][:, int(s), :] for i, s in enumerate(l)]
        return reduce(backend.matmul, tensors)[0, 0]

    def measure(self, *index: int, with_prob: bool = False) -> Tuple[str, float]:
        """
        :param index: measure on which quantum line
        :param with_prob: if true, theoretical probability is also returned
        :return:
        """
        n = len(index)
        if not np.all(np.diff(index) >= 0):
            argsort = np.argsort(index)
            invargsort = np.zeros((n,), dtype=int)
            invargsort[argsort] = np.arange(n)
            sample, prob = self.measure(*np.array(index)[argsort], with_prob=with_prob)
            return "".join(np.array(list(sample))[invargsort]), prob

        # Assume no equivalent indices
        assert np.all(np.diff(index) > 0)
        # Assume that the index is in correct order
        mpscircuit = self.copy()
        sample = ""
        p = 1.0
        # TODO@(SUSYUSTC): add the possibility to move from right to left
        for i in index:
            # Move the center position to each index from left to right
            mpscircuit.position(i)
            tensor = mpscircuit._mps.tensors[i]
            probs = backend.sum(backend.power(backend.abs(tensor), 2), axis=(0, 2))
            # TODO@(SUSYUSTC): normalize the tensor to avoid error accumulation
            probs /= backend.sum(probs)
            pu = probs[0]
            r = backend.implicit_randu([])
            if r < pu:
                choice = 0
            else:
                choice = 1
            sample += str(choice)
            p *= probs[choice]
            tensor = tensor[:, choice, :][:, None, :]
            mpscircuit._mps.tensors[i] = tensor
        if with_prob:
            return sample, p
        else:
            return sample, -1

    def proj_with_mps(self, other: "MPSCircuit") -> Tensor:
        """
        Compute the projection between `other` as bra and `self` as ket.

        :param other: ket of the other MPS, which will be converted to bra automatically
        :type other: MPSCircuit
        :return: The projection in form of tensor
        :rtype: Tensor
        """
        bra = other.conj().copy()
        ket = self.copy()
        assert bra._nqubits == ket._nqubits
        n = bra._nqubits

        while n > 1:
            # --bA---bB
            #   |    |
            #   |    |
            # --kA---kB
            bra_A, bra_B = bra._mps.tensors[-2:]
            ket_A, ket_B = ket._mps.tensors[-2:]
            proj_B = backend.einsum("iak,jak->ij", bra_B, ket_B)
            new_kA = backend.einsum("iak,jk->iaj", ket_A, proj_B)
            bra._mps.tensors = bra._mps.tensors[:-1]
            ket._mps.tensors = ket._mps.tensors[:-1]
            ket._mps.tensors[-1] = new_kA
            n -= 1
        bra_A = bra._mps.tensors[0]
        ket_A = ket._mps.tensors[0]
        result = backend.sum(bra_A * ket_A)
        return backend.convert_to_tensor(result)

    def general_expectation(self, *ops: Tuple[Gate, List[int]]) -> Tensor:
        """
        Compute the expectation of corresponding operators in the form of tensor.

        :param ops: Operator and its position on the circuit,
            eg. ``(gates.Z(), [1]), (gates.X(), [2])`` is for operator :math:`Z_1X_2`
        :type ops: Tuple[tn.Node, List[int]]
        :return: The expectation of corresponding operators
        :rtype: Tensor
        """
        # A better idea is to create a MPO class and have a function to transform gates to MPO
        mpscircuit = self.copy()
        for gate, index in ops:
            mpscircuit.apply_general_gate(gate, *index)
        value = mpscircuit.proj_with_mps(self)
        return backend.convert_to_tensor(value)

    def expectation_single_gate(
        self,
        gate: Gate,
        site: int,
    ) -> Tensor:
        """
        Compute the expectation of the corresponding single qubit gate in the form of tensor.

        :param gate: Gate to be applied
        :type gate: Gate
        :param site: Qubit index of the gate
        :type site: int
        :return: The expectation of the corresponding single qubit gate
        :rtype: Tensor
        """
        try:
            value = self._mps.measure_local_operator([gate.tensor], [site])[0]
        except BaseException as e:
            print(type(gate.tensor))
            print("single gate", gate.tensor, site)
            raise e
        return backend.convert_to_tensor(value)

    def expectation_double_gates(
        self,
        gate: Gate,
        site1: int,
        site2: int,
    ) -> Tensor:
        # TODO@(SUSYUSTC): Could be more efficient by representing distant double gates as MPO
        """
        Compute expectation of the corresponding double qubit gate

        :param gate: gate to be applied
        :type gate: Gate
        :param site: qubit index of the gate
        :type site: int
        """
        mps = self.copy()
        # disable truncation
        mps.set_truncation_rule()
        mps.apply_double_gate(gate, site1, site2)
        return mps.proj_with_mps(self)

    def expectation_two_gates_product(
        self, gate1: Gate, gate2: Gate, site1: int, site2: int
    ) -> Tensor:
        """
<<<<<<< HEAD
        Compute expectation of the direct product of the corresponding two gates
=======
        Compute correlation of the corresponding two qubit gates in the form of tensor.
>>>>>>> 1c3f2ca6

        :param gate1: First gate to be applied
        :type gate1: Gate
        :param gate2: Second gate to be applied
        :type gate2: Gate
        :param site1: Qubit index of the first gate
        :type site1: int
        :param site2: Qubit index of the second gate
        :type site2: int
        :return: The correlation of the corresponding two qubit gates
        :rtype: Tensor
        """
        value = self._mps.measure_two_body_correlator(
            gate1.tensor, gate2.tensor, site1, [site2]
        )[0]
        return backend.convert_to_tensor(value)


MPSCircuit._meta_apply()<|MERGE_RESOLUTION|>--- conflicted
+++ resolved
@@ -636,11 +636,7 @@
         self, gate1: Gate, gate2: Gate, site1: int, site2: int
     ) -> Tensor:
         """
-<<<<<<< HEAD
         Compute expectation of the direct product of the corresponding two gates
-=======
-        Compute correlation of the corresponding two qubit gates in the form of tensor.
->>>>>>> 1c3f2ca6
 
         :param gate1: First gate to be applied
         :type gate1: Gate
