"""
Quantum state and operator class backend by tensornetwork
"""

# pylint: disable=invalid-name

import logging
import math
import os
from functools import partial, reduce
from operator import matmul, mul, or_
from collections import Counter
from typing import (
    Any,
    Callable,
    Collection,
    Dict,
    Iterable,
    List,
    Optional,
    Sequence,
    Tuple,
    Union,
)

import numpy as np
import tensornetwork as tn
from tensornetwork.network_components import AbstractNode, CopyNode, Edge, Node, connect
from tensornetwork.network_operations import (
    copy,
    get_subgraph_dangling,
    remove_node,
)

from .cons import backend, contractor, dtypestr, npdtype, rdtypestr
from .gates import Gate, num_to_tensor
from .utils import arg_alias

Tensor = Any
Graph = Any

logger = logging.getLogger(__name__)

# Note the first version of part of this file is adapted from source code of tensornetwork: (Apache2)
# https://github.com/google/TensorNetwork/blob/master/tensornetwork/quantum/quantum.py
# For the reason of adoption instead of direct import: see https://github.com/google/TensorNetwork/issues/950


def get_all_nodes(edges: Iterable[Edge]) -> List[Node]:
    """Return the set of nodes connected to edges."""
    nodes = []
    for edge in edges:
        if edge.node1 is not None and edge.node1 not in nodes:
            nodes.append(edge.node1)
        if edge.node2 is not None and edge.node2 not in nodes:
            nodes.append(edge.node2)
    return nodes


def _infer_num_sites(D: int, dim: int) -> int:
    """
    Infer the number of sites (n) from a Hilbert space dimension D
    and local dimension d, assuming D = d**n.

    :param D: total Hilbert space dimension (int)
    :param dim: local dimension per site (int)
    :return: n such that D == d**n
    :raises ValueError: if D is not an exact power of d
    """
    if not (isinstance(D, int) and D > 0):
        raise ValueError(f"D must be a positive integer, got {D}")
    if not (isinstance(dim, int) and dim >= 2):
        raise ValueError(f"d must be an integer >= 2, got {dim}")

    tmp, n = D, 0
    while tmp % dim == 0 and tmp > 1:
        tmp //= dim
        n += 1
    if tmp != 1:
        raise ValueError(f"Dimension {D} is not a power of local dim {dim}")
    return n


def _reachable(nodes: List[AbstractNode]) -> List[AbstractNode]:
    if not nodes:
        raise ValueError("Reachable requires at least 1 node.")
    node_que = []
    node_que.extend(nodes)
    seen_nodes = []
    i = 0
    while i < len(node_que):
        node = node_que[i]
        if node not in seen_nodes:
            seen_nodes.append(node)
        for e in sorted(node.edges, key=id):  # Sort edges by id for deterministic order
            for n in sorted([n for n in e.get_nodes() if n is not None], key=id):
                if n not in seen_nodes and n not in node_que[i + 1 :]:
                    node_que.append(n)
        i += 1
    return sorted(seen_nodes, key=lambda node: getattr(node, "_stable_id_", -1))


def reachable(
    inputs: Union[AbstractNode, Iterable[AbstractNode], Edge, Iterable[Edge]],
) -> List[AbstractNode]:
    """Computes all nodes reachable from `node` or `edge.node1` by connected edges.

    Args:
        inputs: A `AbstractNode`/`Edge` or collection of `AbstractNodes`/`Edges`

    Returns:
        A list of `AbstractNode` objects that can be reached from `node`
        via connected edges.

    Raises:
        TypeError: If inputs contains other then `Edge` or `Node`.
    """
    if isinstance(inputs, AbstractNode):
        inputs = [inputs]
    if isinstance(inputs, Edge):
        inputs = [inputs.node1]

    processed_inputs = []
    for inp in inputs:
        if isinstance(inp, AbstractNode):
            if inp not in processed_inputs:
                processed_inputs.append(inp)
        elif isinstance(inp, Edge):
            if inp.node1 not in processed_inputs:
                processed_inputs.append(inp.node1)
        else:
            raise TypeError(
                f"input to `reachable` has to be an iterable of "
                f"Nodes or Edges, got {type(inp)} instead."
            )
    return _reachable(processed_inputs)


# general conventions left (first) out, right (then) in


def quantum_constructor(
    out_edges: Sequence[Edge],
    in_edges: Sequence[Edge],
    ref_nodes: Optional[Collection[AbstractNode]] = None,
    ignore_edges: Optional[Collection[Edge]] = None,
) -> "QuOperator":
    """
    Constructs an appropriately specialized QuOperator.
    If there are no edges, creates a QuScalar. If the are only output (input)
    edges, creates a QuVector (QuAdjointVector). Otherwise creates a QuOperator.

    :Example:

    .. code-block:: python

        def show_attributes(op):
            print(f"op.is_scalar() \t\t-> {op.is_scalar()}")
            print(f"op.is_vector() \t\t-> {op.is_vector()}")
            print(f"op.is_adjoint_vector() \t-> {op.is_adjoint_vector()}")
            print(f"len(op.out_edges) \t-> {len(op.out_edges)}")
            print(f"len(op.in_edges) \t-> {len(op.in_edges)}")

    >>> psi_node = tn.Node(np.random.rand(2, 2))
    >>>
    >>> op = qu.quantum_constructor([psi_node[0]], [psi_node[1]])
    >>> show_attributes(op)
    op.is_scalar()          -> False
    op.is_vector()          -> False
    op.is_adjoint_vector()  -> False
    len(op.out_edges)       -> 1
    len(op.in_edges)        -> 1
    >>> # psi_node[0] -> op.out_edges[0]
    >>> # psi_node[1] -> op.in_edges[0]

    >>> op = qu.quantum_constructor([psi_node[0], psi_node[1]], [])
    >>> show_attributes(op)
    op.is_scalar()          -> False
    op.is_vector()          -> True
    op.is_adjoint_vector()  -> False
    len(op.out_edges)       -> 2
    len(op.in_edges)        -> 0
    >>> # psi_node[0] -> op.out_edges[0]
    >>> # psi_node[1] -> op.out_edges[1]

    >>> op = qu.quantum_constructor([], [psi_node[0], psi_node[1]])
    >>> show_attributes(op)
    op.is_scalar()          -> False
    op.is_vector()          -> False
    op.is_adjoint_vector()  -> True
    len(op.out_edges)       -> 0
    len(op.in_edges)        -> 2
    >>> # psi_node[0] -> op.in_edges[0]
    >>> # psi_node[1] -> op.in_edges[1]

    :param out_edges: A list of output edges.
    :type out_edges: Sequence[Edge]
    :param in_edges: A list of input edges.
    :type in_edges: Sequence[Edge]
    :param ref_nodes: Reference nodes for the tensor network (needed if there is a.
        scalar component).
    :type ref_nodes: Optional[Collection[AbstractNode]], optional
    :param ignore_edges: Edges to ignore when checking the dimensionality of the
        tensor network.
    :type ignore_edges: Optional[Collection[Edge]], optional
    :return: The new created QuOperator object.
    :rtype: QuOperator
    """
    if len(out_edges) == 0 and len(in_edges) == 0:
        return QuScalar(ref_nodes, ignore_edges)  # type: ignore
    if len(out_edges) == 0:
        return QuAdjointVector(in_edges, ref_nodes, ignore_edges)
    if len(in_edges) == 0:
        return QuVector(out_edges, ref_nodes, ignore_edges)
    return QuOperator(out_edges, in_edges, ref_nodes, ignore_edges)


def identity(
    space: Sequence[int],
    dtype: Any = None,
) -> "QuOperator":
    """
    Construct a 'QuOperator' representing the identity on a given space.
    Internally, this is done by constructing 'CopyNode's for each edge, with
    dimension according to 'space'.

    :Example:

    >>> E = qu.identity((2, 3, 4))
    >>> float(E.trace().eval())
    24.0

    >>> tensor = np.random.rand(2, 2)
    >>> psi = qu.QuVector.from_tensor(tensor)
    >>> E = qu.identity((2, 2))
    >>> psi.eval()
    array([[0.03964233, 0.99298281],
           [0.38564989, 0.00950596]])
    >>> (E @ psi).eval()
    array([[0.03964233, 0.99298281],
           [0.38564989, 0.00950596]])
    >>>
    >>> (psi.adjoint() @ E @ psi).eval()
    array(1.13640257)
    >>> psi.norm().eval()
    array(1.13640257)

    :param space: A sequence of integers for the dimensions of the tensor product
        factors of the space (the edges in the tensor network).
    :type space: Sequence[int]
    :param dtype: The data type by np.* (for conversion to dense). defaults None to tc dtype.
    :type dtype: Any type
    :return: The desired identity operator.
    :rtype: QuOperator
    """
    if dtype is None:
        dtype = npdtype
    nodes = [CopyNode(2, d, dtype=dtype) for d in space]
    out_edges = [n[0] for n in nodes]
    in_edges = [n[1] for n in nodes]
    return quantum_constructor(out_edges, in_edges)


def check_spaces(edges_1: Sequence[Edge], edges_2: Sequence[Edge]) -> None:
    """
    Check the vector spaces represented by two lists of edges are compatible.
    The number of edges must be the same and the dimensions of each pair of edges
    must match. Otherwise, an exception is raised.

    :param edges_1: List of edges representing a many-body Hilbert space.
    :type edges_1: Sequence[Edge]
    :param edges_2: List of edges representing a many-body Hilbert space.
    :type edges_2: Sequence[Edge]

    :raises ValueError: Hilbert-space mismatch: "Cannot connect {} subsystems with {} subsystems", or
        "Input dimension {} != output dimension {}."
    """
    if len(edges_1) != len(edges_2):
        raise ValueError(
            "Hilbert-space mismatch: Cannot connect {} subsystems "
            "with {} subsystems.".format(len(edges_1), len(edges_2))
        )

    for i, (e1, e2) in enumerate(zip(edges_1, edges_2)):
        if e1.dimension != e2.dimension:
            raise ValueError(
                "Hilbert-space mismatch on subsystems {}: Input "
                "dimension {} != output dimension {}.".format(
                    i, e1.dimension, e2.dimension
                )
            )


def eliminate_identities(nodes: Collection[AbstractNode]) -> Tuple[dict, dict]:  # type: ignore
    """
    Eliminates any connected CopyNodes that are identity matrices.
    This will modify the network represented by `nodes`.
    Only identities that are connected to other nodes are eliminated.

    :param nodes: Collection of nodes to search.
    :type nodes: Collection[AbstractNode]
    :return: The Dictionary mapping remaining Nodes to any replacements, Dictionary specifying all dangling-edge
        replacements.
    :rtype: Dict[Union[CopyNode, AbstractNode], Union[Node, AbstractNode]], Dict[Edge, Edge]
    """
    nodes_dict = {}
    dangling_edges_dict = {}
    for n in nodes:
        if (
            isinstance(n, CopyNode)
            and n.get_rank() == 2
            and not (n[0].is_dangling() and n[1].is_dangling())
        ):
            old_edges = [n[0], n[1]]
            _, new_edges = remove_node(n)
            if 0 in new_edges and 1 in new_edges:
                e = connect(new_edges[0], new_edges[1])
            elif 0 in new_edges:  # 1 was dangling
                dangling_edges_dict[old_edges[1]] = new_edges[0]
            elif 1 in new_edges:  # 0 was dangling
                dangling_edges_dict[old_edges[0]] = new_edges[1]
            else:
                # Trace of identity, so replace with a scalar node!
                d = n.get_dimension(0)
                # NOTE: Assume CopyNodes have numpy dtypes.
                nodes_dict[n] = Node(np.array(d, dtype=n.dtype))
        else:
            for e in n.get_all_dangling():
                dangling_edges_dict[e] = e
            nodes_dict[n] = n

    return nodes_dict, dangling_edges_dict


class QuOperator:
    """
    Represents a linear operator via a tensor network.
    To interpret a tensor network as a linear operator, some of the dangling
    edges must be designated as `out_edges` (output edges) and the rest as
    `in_edges` (input edges).
    Considered as a matrix, the `out_edges` represent the row index and the
    `in_edges` represent the column index.
    The (right) action of the operator on another then consists of connecting
    the `in_edges` of the first operator to the `out_edges` of the second.
    Can be used to do simple linear algebra with tensor networks.
    """

    __array_priority__ = 100.0  # for correct __rmul__ with scalar ndarrays

    def __init__(
        self,
        out_edges: Sequence[Edge],
        in_edges: Sequence[Edge],
        ref_nodes: Optional[Collection[AbstractNode]] = None,
        ignore_edges: Optional[Collection[Edge]] = None,
    ) -> None:
        """
        Creates a new `QuOperator` from a tensor network.
        This encapsulates an existing tensor network, interpreting it as a linear
        operator.
        The network is checked for consistency: All dangling edges must either be
        in `out_edges`, `in_edges`, or `ignore_edges`.

        :param out_edges: The edges of the network to be used as the output edges.
        :type out_edges: Sequence[Edge]
        :param in_edges: The edges of the network to be used as the input edges.
        :type in_edges: Sequence[Edge]
        :param ref_nodes: Nodes used to refer to parts of the tensor network that are
            not connected to any input or output edges (for example: a scalar
            factor).
        :type ref_nodes: Optional[Collection[AbstractNode]], optional
        :param ignore_edges: Optional collection of dangling edges to ignore when
            performing consistency checks.
        :type ignore_edges: Optional[Collection[Edge]], optional
        :raises ValueError: At least one reference node is required to specify a scalar. None provided!
        """
        # TODO: Decide whether the user must also supply all nodes involved.
        #       This would enable extra error checking and is probably clearer
        #       than `ref_nodes`.
        if len(in_edges) == 0 and len(out_edges) == 0 and not ref_nodes:
            raise ValueError(
                "At least one reference node is required to specify a "
                "scalar. None provided!"
            )
        self.out_edges = list(out_edges)
        self.in_edges = list(in_edges)
        self.ignore_edges = list(ignore_edges) if ignore_edges else list()
        self.ref_nodes = list(ref_nodes) if ref_nodes else list()
        self.check_network()

    @classmethod
    def from_tensor(
        cls,
        tensor: Tensor,
        out_axes: Optional[Sequence[int]] = None,
        in_axes: Optional[Sequence[int]] = None,
    ) -> "QuOperator":
        r"""
        Construct a `QuOperator` directly from a single tensor.
        This first wraps the tensor in a `Node`, then constructs the `QuOperator`
        from that `Node`.

        :Example:

        .. code-block:: python

            def show_attributes(op):
                print(f"op.is_scalar() \t\t-> {op.is_scalar()}")
                print(f"op.is_vector() \t\t-> {op.is_vector()}")
                print(f"op.is_adjoint_vector() \t-> {op.is_adjoint_vector()}")
                print(f"op.eval() \n{op.eval()}")

        >>> psi_tensor = np.random.rand(2, 2)
        >>> psi_tensor
        array([[0.27260127, 0.91401091],
               [0.06490953, 0.38653646]])
        >>> op = qu.QuOperator.from_tensor(psi_tensor, out_axes=[0], in_axes=[1])
        >>> show_attributes(op)
        op.is_scalar()          -> False
        op.is_vector()          -> False
        op.is_adjoint_vector()  -> False
        op.eval()
        [[0.27260127 0.91401091]
         [0.06490953 0.38653646]]

        :param tensor: The tensor.
        :type tensor: Tensor
        :param out_axes: The axis indices of `tensor` to use as `out_edges`.
        :type out_axes: Optional[Sequence[int]], optional
        :param in_axes: The axis indices of `tensor` to use as `in_edges`.
        :type in_axes: Optional[Sequence[int]], optional
        :return: The new operator.
        :rtype: QuOperator
        """
        nlegs = len(tensor.shape)
        if (out_axes is None) and (in_axes is None):
            out_axes = [i for i in range(int(nlegs / 2))]
            in_axes = [i for i in range(int(nlegs / 2), nlegs)]
        elif out_axes is None:
            out_axes = [i for i in range(nlegs) if i not in in_axes]  # type: ignore
        elif in_axes is None:
            in_axes = [i for i in range(nlegs) if i not in out_axes]
        n = Node(tensor)
        out_edges = [n[i] for i in out_axes]
        in_edges = [n[i] for i in in_axes]  # type: ignore
        return cls(out_edges, in_edges)

    @classmethod
    def from_local_tensor(
        cls,
        tensor: Tensor,
        space: Sequence[int],
        loc: Sequence[int],
        out_axes: Optional[Sequence[int]] = None,
        in_axes: Optional[Sequence[int]] = None,
    ) -> "QuOperator":
        nlegs = len(tensor.shape)
        if (out_axes is None) and (in_axes is None):
            out_axes = [i for i in range(int(nlegs / 2))]
            in_axes = [i for i in range(int(nlegs / 2), nlegs)]
        elif out_axes is None:
            out_axes = [i for i in range(nlegs) if i not in in_axes]  # type: ignore
        elif in_axes is None:
            in_axes = [i for i in range(nlegs) if i not in out_axes]
        localn = Node(tensor)
        out_edges = [localn[i] for i in out_axes]
        in_edges = [localn[i] for i in in_axes]  # type: ignore
        id_nodes = [
            CopyNode(2, d, dtype=npdtype) for i, d in enumerate(space) if i not in loc
        ]
        for n in id_nodes:
            out_edges.append(n[0])
            in_edges.append(n[1])

        return cls(out_edges, in_edges)

    @property
    def nodes(self) -> List[AbstractNode]:
        """All tensor-network nodes involved in the operator."""
        return reachable(get_all_nodes(self.out_edges + self.in_edges) + self.ref_nodes)  # type: ignore

    @property
    def in_space(self) -> List[int]:
        return [e.dimension for e in self.in_edges]

    @property
    def out_space(self) -> List[int]:
        return [e.dimension for e in self.out_edges]

    def is_scalar(self) -> bool:
        """
        Returns a bool indicating if QuOperator is a scalar.
        Examples can be found in the `QuOperator.from_tensor`.
        """
        return len(self.out_edges) == 0 and len(self.in_edges) == 0

    def is_vector(self) -> bool:
        """
        Returns a bool indicating if QuOperator is a vector.
        Examples can be found in the `QuOperator.from_tensor`.
        """
        return len(self.out_edges) > 0 and len(self.in_edges) == 0

    def is_adjoint_vector(self) -> bool:
        """
        Returns a bool indicating if QuOperator is an adjoint vector.
        Examples can be found in the `QuOperator.from_tensor`.
        """
        return len(self.out_edges) == 0 and len(self.in_edges) > 0

    def check_network(self) -> None:
        """
        Check that the network has the expected dimensionality.
        This checks that all input and output edges are dangling and that
        there are no other dangling edges (except any specified in
        `ignore_edges`). If not, an exception is raised.
        """
        for i, e in enumerate(self.out_edges):
            if not e.is_dangling():
                raise ValueError("Output edge {} is not dangling!".format(i))
        for i, e in enumerate(self.in_edges):
            if not e.is_dangling():
                raise ValueError("Input edge {} is not dangling!".format(i))
        for e in self.ignore_edges:
            if not e.is_dangling():
                raise ValueError(
                    "ignore_edges contains non-dangling edge: {}".format(str(e))
                )

        known_edges = set(self.in_edges) | set(self.out_edges) | set(self.ignore_edges)
        all_dangling_edges = get_subgraph_dangling(self.nodes)
        if known_edges != all_dangling_edges:
            raise ValueError(
                "The network includes unexpected dangling edges (that "
                "are not members of ignore_edges)."
            )

    def adjoint(self) -> "QuOperator":
        """
        The adjoint of the operator.
        This creates a new `QuOperator` with complex-conjugate copies of all
        tensors in the network and with the input and output edges switched.

        :return: The adjoint of the operator.
        :rtype: QuOperator
        """
        nodes_dict, edge_dict = copy(self.nodes, True)
        out_edges = [edge_dict[e] for e in self.in_edges]
        in_edges = [edge_dict[e] for e in self.out_edges]
        ref_nodes = [nodes_dict[n] for n in self.ref_nodes]
        ignore_edges = [edge_dict[e] for e in self.ignore_edges]
        return quantum_constructor(out_edges, in_edges, ref_nodes, ignore_edges)

    def copy(self) -> "QuOperator":
        """
        The deep copy of the operator.

        :return: The new copy of the operator.
        :rtype: QuOperator
        """
        nodes_dict, edge_dict = copy(self.nodes, False)
        out_edges = [edge_dict[e] for e in self.out_edges]
        in_edges = [edge_dict[e] for e in self.in_edges]
        ref_nodes = [nodes_dict[n] for n in self.ref_nodes]
        ignore_edges = [edge_dict[e] for e in self.ignore_edges]
        return quantum_constructor(out_edges, in_edges, ref_nodes, ignore_edges)

    def trace(self) -> "QuOperator":
        """The trace of the operator."""
        return self.partial_trace(range(len(self.in_edges)))

    def norm(self) -> "QuOperator":
        """
        The norm of the operator.
        This is the 2-norm (also known as the Frobenius or Hilbert-Schmidt
        norm).
        """
        return (self.adjoint() @ self).trace()

    def partial_trace(self, subsystems_to_trace_out: Collection[int]) -> "QuOperator":
        """
        The partial trace of the operator.
        Subsystems to trace out are supplied as indices, so that dangling edges
        are connected to each other as:
        `out_edges[i] ^ in_edges[i] for i in subsystems_to_trace_out`
        This does not modify the original network. The original ordering of the
        remaining subsystems is maintained.

        :param subsystems_to_trace_out: Indices of subsystems to trace out.
        :type subsystems_to_trace_out: Collection[int]
        :return: A new QuOperator or QuScalar representing the result.
        :rtype: QuOperator
        """
        out_edges_trace = [self.out_edges[i] for i in subsystems_to_trace_out]
        in_edges_trace = [self.in_edges[i] for i in subsystems_to_trace_out]

        check_spaces(in_edges_trace, out_edges_trace)

        nodes_dict, edge_dict = copy(self.nodes, False)
        for e1, e2 in zip(out_edges_trace, in_edges_trace):
            edge_dict[e1] = edge_dict[e1] ^ edge_dict[e2]

        # get leftover edges in the original order
        out_edges_trace = set(out_edges_trace)  # type: ignore
        in_edges_trace = set(in_edges_trace)  # type: ignore
        out_edges = [edge_dict[e] for e in self.out_edges if e not in out_edges_trace]
        in_edges = [edge_dict[e] for e in self.in_edges if e not in in_edges_trace]
        ref_nodes = [n for _, n in nodes_dict.items()]
        ignore_edges = [edge_dict[e] for e in self.ignore_edges]

        return quantum_constructor(out_edges, in_edges, ref_nodes, ignore_edges)

    def __matmul__(self, other: Union["QuOperator", Tensor]) -> "QuOperator":
        """
        The action of this operator on another.
        Given `QuOperator`s `A` and `B`, produces a new `QuOperator` for `A @ B`,
        where `A @ B` means: "the action of A, as a linear operator, on B".
        Under the hood, this produces copies of the tensor networks defining `A`
        and `B` and then connects the copies by hooking up the `in_edges` of
        `A.copy()` to the `out_edges` of `B.copy()`.
        """
        if not isinstance(other, QuOperator):
            other = self.from_tensor(other)
        check_spaces(self.in_edges, other.out_edges)

        # Copy all nodes involved in the two operators.
        # We must do this separately for self and other, in case self and other
        # are defined via the same network components (e.g. if self === other).
        nodes_dict1, edges_dict1 = copy(self.nodes, False)
        nodes_dict2, edges_dict2 = copy(other.nodes, False)

        # connect edges to create network for the result
        for e1, e2 in zip(self.in_edges, other.out_edges):
            _ = edges_dict1[e1] ^ edges_dict2[e2]

        in_edges = [edges_dict2[e] for e in other.in_edges]
        out_edges = [edges_dict1[e] for e in self.out_edges]
        ref_nodes = [n for _, n in nodes_dict1.items()] + [
            n for _, n in nodes_dict2.items()
        ]
        ignore_edges = [edges_dict1[e] for e in self.ignore_edges] + [
            edges_dict2[e] for e in other.ignore_edges
        ]

        return quantum_constructor(out_edges, in_edges, ref_nodes, ignore_edges)

    def __rmatmul__(self, other: Union["QuOperator", Tensor]) -> "QuOperator":
        return self.__matmul__(other)

    def __mul__(self, other: Union["QuOperator", AbstractNode, Tensor]) -> "QuOperator":
        """
        Scalar multiplication of operators.
        Given two operators `A` and `B`, one of the which is a scalar (it has no
        input or output edges), `A * B` produces a new operator representing the
        scalar multiplication of `A` and `B`.
        For convenience, one of `A` or `B` may be a number or scalar-valued tensor
        or `Node` (it will automatically be wrapped in a `QuScalar`).
        Note: This is a special case of `tensor_product()`.
        """
        if not isinstance(other, QuOperator):
            if isinstance(other, AbstractNode):
                node = other
            else:
                node = Node(other)
            if node.shape:
                raise ValueError(
                    "Cannot perform elementwise multiplication by a "
                    "non-scalar tensor."
                )
            other = QuScalar([node])

        if self.is_scalar() or other.is_scalar():
            return self.tensor_product(other)

        raise ValueError(
            "Elementwise multiplication is only supported if at "
            "least one of the arguments is a scalar."
        )

    def __rmul__(
        self, other: Union["QuOperator", AbstractNode, Tensor]
    ) -> "QuOperator":
        """
        Scalar multiplication of operators.
        See `.__mul__()`.
        """
        return self.__mul__(other)

    def tensor_product(self, other: "QuOperator") -> "QuOperator":
        """
        Tensor product with another operator.
        Given two operators `A` and `B`, produces a new operator `AB` representing
        :math:`A ⊗ B`. The `out_edges` (`in_edges`) of `AB` is simply the
        concatenation of the `out_edges` (`in_edges`) of `A.copy()` with that of
        `B.copy()`:
        `new_out_edges = [*out_edges_A_copy, *out_edges_B_copy]`
        `new_in_edges = [*in_edges_A_copy, *in_edges_B_copy]`

        :Example:

        >>> psi = qu.QuVector.from_tensor(np.random.rand(2, 2))
        >>> psi_psi = psi.tensor_product(psi)
        >>> len(psi_psi.subsystem_edges)
        4
        >>> float(psi_psi.norm().eval())
        2.9887872748523585
        >>> psi.norm().eval() ** 2
        2.9887872748523585

        :param other: The other operator (`B`).
        :type other: QuOperator
        :return: The result (`AB`).
        :rtype: QuOperator
        """
        nodes_dict1, edges_dict1 = copy(self.nodes, False)
        nodes_dict2, edges_dict2 = copy(other.nodes, False)

        in_edges = [edges_dict1[e] for e in self.in_edges] + [
            edges_dict2[e] for e in other.in_edges
        ]
        out_edges = [edges_dict1[e] for e in self.out_edges] + [
            edges_dict2[e] for e in other.out_edges
        ]
        ref_nodes = [n for _, n in nodes_dict1.items()] + [
            n for _, n in nodes_dict2.items()
        ]
        ignore_edges = [edges_dict1[e] for e in self.ignore_edges] + [
            edges_dict2[e] for e in other.ignore_edges
        ]

        return quantum_constructor(out_edges, in_edges, ref_nodes, ignore_edges)

    def __or__(self, other: "QuOperator") -> "QuOperator":
        """
        Tensor product of operators.
        Given two operators `A` and `B`, `A | B` produces a new operator representing the
        tensor product of `A` and `B`.
        """
        return self.tensor_product(other)

    def contract(
        self,
        final_edge_order: Optional[Sequence[Edge]] = None,
    ) -> "QuOperator":
        """
        Contract the tensor network in place.
        This modifies the tensor network representation of the operator (or vector,
        or scalar), reducing it to a single tensor, without changing the value.

        :param final_edge_order: Manually specify the axis ordering of the final tensor.
        :type final_edge_order: Optional[Sequence[Edge]], optional
        :return: The present object.
        :rtype: QuOperator
        """
        nodes_dict, dangling_edges_dict = eliminate_identities(self.nodes)
        self.in_edges = [dangling_edges_dict[e] for e in self.in_edges]
        self.out_edges = [dangling_edges_dict[e] for e in self.out_edges]
        self.ignore_edges = list(dangling_edges_dict[e] for e in self.ignore_edges)
        self.ref_nodes = list(nodes_dict[n] for n in self.ref_nodes if n in nodes_dict)
        self.check_network()
        if final_edge_order:
            final_edge_order = [dangling_edges_dict[e] for e in final_edge_order]
            self.ref_nodes = list(
                [contractor(self.nodes, output_edge_order=final_edge_order)]
            )
        else:
            self.ref_nodes = list([contractor(self.nodes, ignore_edge_order=True)])
        return self

    def eval(
        self,
        final_edge_order: Optional[Sequence[Edge]] = None,
    ) -> Tensor:
        """
        Contracts the tensor network in place and returns the final tensor.
        Note that this modifies the tensor network representing the operator.
        The default ordering for the axes of the final tensor is:
        `*out_edges, *in_edges`.
        If there are any "ignored" edges, their axes come first:
        `*ignored_edges, *out_edges, *in_edges`.

        :param final_edge_order: Manually specify the axis ordering of the final tensor.
            The default ordering is determined by `out_edges` and `in_edges` (see above).
        :type final_edge_order: Optional[Sequence[Edge]], optional
        :raises ValueError: Node count '{}' > 1 after contraction!
        :return: The final tensor representing the operator.
        :rtype: Tensor
        """
        if not final_edge_order:
            final_edge_order = list(self.ignore_edges) + self.out_edges + self.in_edges
        self.contract(final_edge_order)
        nodes = self.nodes
        if len(nodes) != 1:
            raise ValueError(
                "Node count '{}' > 1 after contraction!".format(len(nodes))
            )
        return list(nodes)[0].tensor

    def eval_matrix(self, final_edge_order: Optional[Sequence[Edge]] = None) -> Tensor:
        r"""
        Contracts the tensor network in place and returns the final tensor
        in two dimentional matrix.
        The default ordering for the axes of the final tensor is:
        (:math:`\prod` dimension of out_edges, :math:`\prod` dimension of in_edges)

        :param final_edge_order: Manually specify the axis ordering of the final tensor.
            The default ordering is determined by `out_edges` and `in_edges` (see above).
        :type final_edge_order: Optional[Sequence[Edge]], optional
        :raises ValueError: Node count '{}' > 1 after contraction!
        :return: The two-dimentional tensor representing the operator.
        :rtype: Tensor
        """
        t = self.eval(final_edge_order)
        shape1 = reduce(mul, [e.dimension for e in self.out_edges] + [1])
        shape2 = reduce(mul, [e.dimension for e in self.in_edges] + [1])
        return backend.reshape(t, [shape1, shape2])


class QuVector(QuOperator):
    """Represents a (column) vector via a tensor network."""

    def __init__(
        self,
        subsystem_edges: Sequence[Edge],
        ref_nodes: Optional[Collection[AbstractNode]] = None,
        ignore_edges: Optional[Collection[Edge]] = None,
    ) -> None:
        """
        Constructs a new `QuVector` from a tensor network.
        This encapsulates an existing tensor network, interpreting it as a (column) vector.

        :param subsystem_edges: The edges of the network to be used as the output edges.
        :type subsystem_edges: Sequence[Edge]
        :param ref_nodes: Nodes used to refer to parts of the tensor network that are
            not connected to any input or output edges (for example: a scalar factor).
        :type ref_nodes: Optional[Collection[AbstractNode]], optional
        :param ignore_edges: Optional collection of edges to ignore when performing consistency checks.
        :type ignore_edges: Optional[Collection[Edge]], optional
        """
        super().__init__(subsystem_edges, [], ref_nodes, ignore_edges)

    @classmethod
    def from_tensor(  # type: ignore
        cls,
        tensor: Tensor,
        subsystem_axes: Optional[Sequence[int]] = None,
    ) -> "QuVector":
        r"""
        Construct a `QuVector` directly from a single tensor.
        This first wraps the tensor in a `Node`, then constructs the `QuVector`
        from that `Node`.

        :Example:

        .. code-block:: python

            def show_attributes(op):
                print(f"op.is_scalar() \t\t-> {op.is_scalar()}")
                print(f"op.is_vector() \t\t-> {op.is_vector()}")
                print(f"op.is_adjoint_vector() \t-> {op.is_adjoint_vector()}")
                print(f"op.eval() \n{op.eval()}")

        >>> psi_tensor = np.random.rand(2, 2)
        >>> psi_tensor
        array([[0.27260127, 0.91401091],
               [0.06490953, 0.38653646]])
        >>> op = qu.QuVector.from_tensor(psi_tensor, [0, 1])
        >>> show_attributes(op)
        op.is_scalar()          -> False
        op.is_vector()          -> True
        op.is_adjoint_vector()  -> False
        op.eval()
        [[0.27260127 0.91401091]
         [0.06490953 0.38653646]]

        :param tensor: The tensor for constructing a "QuVector".
        :type tensor: Tensor
        :param subsystem_axes: Sequence of integer indices specifying the order in which
            to interpret the axes as subsystems (output edges). If not specified,
            the axes are taken in ascending order.
        :type subsystem_axes: Optional[Sequence[int]], optional
        :return: The new constructed QuVector from the given tensor.
        :rtype: QuVector
        """
        n = Node(tensor)
        if subsystem_axes is not None:
            subsystem_edges = [n[i] for i in subsystem_axes]
        else:
            subsystem_edges = n.get_all_edges()
        return cls(subsystem_edges)

    @property
    def subsystem_edges(self) -> List[Edge]:
        return self.out_edges

    @property
    def space(self) -> List[int]:
        return self.out_space

    def projector(self) -> "QuOperator":
        """
        The projector of the operator.
        The operator, as a linear operator, on the adjoint of the operator.

        Set :math:`A` is the operator in matrix form, then the projector of operator is defined as: :math:`A A^\\dagger`

        :return: The projector of the operator.
        :rtype: QuOperator
        """
        return self @ self.adjoint()

    def reduced_density(self, subsystems_to_trace_out: Collection[int]) -> "QuOperator":
        """
        The reduced density of the operator.

        Set :math:`A` is the matrix of the operator, then the reduced density is defined as:

        .. math::

            \\mathrm{Tr}_{subsystems}(A A^\\dagger)

        Firstly, take the projector of the operator, then trace out the subsystems
        to trace out are supplied as indices, so that dangling edges are connected
        to each other as:
        `out_edges[i] ^ in_edges[i] for i in subsystems_to_trace_out`
        This does not modify the original network. The original ordering of the
        remaining subsystems is maintained.

        :param subsystems_to_trace_out: Indices of subsystems to trace out.
        :type subsystems_to_trace_out: Collection[int]
        :return: The QuOperator of the reduced density of the operator with given subsystems.
        :rtype: QuOperator
        """
        rho = self.projector()
        return rho.partial_trace(subsystems_to_trace_out)


class QuAdjointVector(QuOperator):
    """Represents an adjoint (row) vector via a tensor network."""

    def __init__(
        self,
        subsystem_edges: Sequence[Edge],
        ref_nodes: Optional[Collection[AbstractNode]] = None,
        ignore_edges: Optional[Collection[Edge]] = None,
    ) -> None:
        """
        Constructs a new `QuAdjointVector` from a tensor network.
        This encapsulates an existing tensor network, interpreting it as an adjoint
        vector (row vector).

        :param subsystem_edges: The edges of the network to be used as the input edges.
        :type subsystem_edges: Sequence[Edge]
        :param ref_nodes: Nodes used to refer to parts of the tensor network that are
            not connected to any input or output edges (for example: a scalar factor).
        :type ref_nodes: Optional[Collection[AbstractNode]], optional
        :param ignore_edges: Optional collection of edges to ignore when performing consistency checks.
        :type ignore_edges: Optional[Collection[Edge]], optional
        """
        super().__init__([], subsystem_edges, ref_nodes, ignore_edges)

    @classmethod
    def from_tensor(  # type: ignore
        cls,
        tensor: Tensor,
        subsystem_axes: Optional[Sequence[int]] = None,
    ) -> "QuAdjointVector":
        r"""
        Construct a `QuAdjointVector` directly from a single tensor.
        This first wraps the tensor in a `Node`, then constructs the `QuAdjointVector` from that `Node`.

        :Example:

        .. code-block:: python

            def show_attributes(op):
                print(f"op.is_scalar() \t\t-> {op.is_scalar()}")
                print(f"op.is_vector() \t\t-> {op.is_vector()}")
                print(f"op.is_adjoint_vector() \t-> {op.is_adjoint_vector()}")
                print(f"op.eval() \n{op.eval()}")

        >>> psi_tensor = np.random.rand(2, 2)
        >>> psi_tensor
        array([[0.27260127, 0.91401091],
               [0.06490953, 0.38653646]])
        >>> op = qu.QuAdjointVector.from_tensor(psi_tensor, [0, 1])
        >>> show_attributes(op)
        op.is_scalar()          -> False
        op.is_vector()          -> False
        op.is_adjoint_vector()  -> True
        op.eval()
        [[0.27260127 0.91401091]
         [0.06490953 0.38653646]]

        :param tensor: The tensor for constructing an QuAdjointVector.
        :type tensor: Tensor
        :param subsystem_axes: Sequence of integer indices specifying the order in which
            to interpret the axes as subsystems (input edges). If not specified,
            the axes are taken in ascending order.
        :type subsystem_axes: Optional[Sequence[int]], optional
        :return: The new constructed QuAdjointVector give from the given tensor.
        :rtype: QuAdjointVector
        """
        n = Node(tensor)
        if subsystem_axes is not None:
            subsystem_edges = [n[i] for i in subsystem_axes]
        else:
            subsystem_edges = n.get_all_edges()
        return cls(subsystem_edges)

    @property
    def subsystem_edges(self) -> List[Edge]:
        return self.in_edges

    @property
    def space(self) -> List[int]:
        return self.in_space

    def projector(self) -> "QuOperator":
        """
        The projector of the operator.
        The operator, as a linear operator, on the adjoint of the operator.

        Set :math:`A` is the operator in matrix form, then the projector of operator is defined as: :math:`A^\\dagger A`

        :return: The projector of the operator.
        :rtype: QuOperator
        """
        return self.adjoint() @ self

    def reduced_density(self, subsystems_to_trace_out: Collection[int]) -> "QuOperator":
        """
        The reduced density of the operator.

        Set :math:`A` is the matrix of the operator, then the reduced density is defined as:

        .. math::

            \\mathrm{Tr}_{subsystems}(A^\\dagger A)

        Firstly, take the projector of the operator, then trace out the subsystems
        to trace out are supplied as indices, so that dangling edges are connected
        to each other as:
        `out_edges[i] ^ in_edges[i] for i in subsystems_to_trace_out`
        This does not modify the original network. The original ordering of the
        remaining subsystems is maintained.

        :param subsystems_to_trace_out: Indices of subsystems to trace out.
        :type subsystems_to_trace_out: Collection[int]
        :return: The QuOperator of the reduced density of the operator with given subsystems.
        :rtype: QuOperator
        """
        rho = self.projector()
        return rho.partial_trace(subsystems_to_trace_out)


class QuScalar(QuOperator):
    """Represents a scalar via a tensor network."""

    def __init__(
        self,
        ref_nodes: Collection[AbstractNode],
        ignore_edges: Optional[Collection[Edge]] = None,
    ) -> None:
        """
        Constructs a new `QuScalar` from a tensor network.
        This encapsulates an existing tensor network, interpreting it as a scalar.

        :param ref_nodes: Nodes used to refer to the tensor network (need not be
            exhaustive - one node from each disconnected subnetwork is sufficient).
        :type ref_nodes: Collection[AbstractNode]
        :param ignore_edges: Optional collection of edges to ignore when performing consistency checks.
        :type ignore_edges: Optional[Collection[Edge]], optional
        """
        super().__init__([], [], ref_nodes, ignore_edges)

    @classmethod
    def from_tensor(cls, tensor: Tensor) -> "QuScalar":  # type: ignore
        r"""
        Construct a `QuScalar` directly from a single tensor.
        This first wraps the tensor in a `Node`, then constructs the `QuScalar` from that `Node`.

        :Example:

        .. code-block:: python

            def show_attributes(op):
                print(f"op.is_scalar() \t\t-> {op.is_scalar()}")
                print(f"op.is_vector() \t\t-> {op.is_vector()}")
                print(f"op.is_adjoint_vector() \t-> {op.is_adjoint_vector()}")
                print(f"op.eval() \n{op.eval()}")

        >>> op = qu.QuScalar.from_tensor(1.0)
        >>> show_attributes(op)
        op.is_scalar()          -> True
        op.is_vector()          -> False
        op.is_adjoint_vector()  -> False
        op.eval()
        1.0

        :param tensor: The tensor for constructing a new QuScalar.
        :type tensor: Tensor
        :return: The new constructed QuScalar from the given tensor.
        :rtype: QuScalar
        """
        n = Node(tensor)
        return cls(list([n]))


def ps2xyz(ps: List[int]) -> Dict[str, List[int]]:
    """
    pauli string list to xyz dict

    # ps2xyz([1, 2, 2, 0]) = {"x": [0], "y": [1, 2], "z": []}

    :param ps: _description_
    :type ps: List[int]
    :return: _description_
    :rtype: Dict[str, List[int]]
    """
    xyz: Dict[str, List[int]] = {"x": [], "y": [], "z": []}
    for i, j in enumerate(ps):
        if j == 1:
            xyz["x"].append(i)
        if j == 2:
            xyz["y"].append(i)
        if j == 3:
            xyz["z"].append(i)
    return xyz


def xyz2ps(xyz: Dict[str, List[int]], n: Optional[int] = None) -> List[int]:
    """
    xyz dict to pauli string list

    :param xyz: _description_
    :type xyz: Dict[str, List[int]]
    :param n: _description_, defaults to None
    :type n: Optional[int], optional
    :return: _description_
    :rtype: List[int]
    """
    if n is None:
        n = max(xyz.get("x", []) + xyz.get("y", []) + xyz.get("z", [])) + 1
    ps = [0 for _ in range(n)]
    for i in range(n):
        if i in xyz.get("x", []):
            ps[i] = 1
        elif i in xyz.get("y", []):
            ps[i] = 2
        elif i in xyz.get("z", []):
            ps[i] = 3
    return ps


def generate_local_hamiltonian(
    *hlist: Sequence[Tensor], matrix_form: bool = True
) -> Union[QuOperator, Tensor]:
    """
    Generate a local Hamiltonian operator based on the given sequence of Tensor.
    Note: further jit is recommended.
    For large Hilbert space, sparse Hamiltonian is recommended

    :param hlist: A sequence of Tensor.
    :type hlist: Sequence[Tensor]
    :param matrix_form: Return Hamiltonian operator in form of matrix, defaults to True.
    :type matrix_form: bool, optional
    :return: The Hamiltonian operator in form of QuOperator or matrix.
    :rtype: Union[QuOperator, Tensor]
    """
    hlist = [backend.cast(h, dtype=dtypestr) for h in hlist]  # type: ignore
    hop_list = [QuOperator.from_tensor(h) for h in hlist]
    hop = reduce(or_, hop_list)
    if matrix_form:
        tensor = hop.eval_matrix()
        return tensor
    return hop


# TODO(@Charlespkuer): Add more conversion functions for other packages
def extract_tensors_from_qop(qop: QuOperator) -> Tuple[List[Node], bool, int]:
    """
    Extract and sort tensors from QuOperator for conversion to other tensor network formats.

    :param qop: Input QuOperator to extract tensors from
    :type qop: QuOperator
    :return: Tuple containing (sorted_nodes, is_mps, nwires) where:
    - sorted_nodes: List of Node objects sorted in linear chain order
    - is_mps: Boolean flag indicating if the structure is MPS (True) or MPO (False)
    - nwires: Integer number of physical edges/qubits in the system
    :rtype: Tuple[List[Node], bool, int]
    """
    is_mps = len(qop.in_edges) == 0
    nwires = len(qop.out_edges)
    if not is_mps and len(qop.in_edges) != nwires:
        raise ValueError(
            "MPO must have the same number of input and output edges. "
            f"Got {len(qop.in_edges)} and {nwires}."
        )

    # Collect all nodes from edges
    nodes_for_sorting = qop.nodes
    if len(nodes_for_sorting) != nwires:
        raise ValueError(f"Number of nodes  does not match number of wires.")

    # Find endpoint nodes
    endpoint_nodes = set()
    physical_edges = set(qop.out_edges) if is_mps else set(qop.in_edges + qop.out_edges)
    if is_mps:
        rank_2_nodes = {node for node in nodes_for_sorting if len(node.edges) == 2}
        if len(rank_2_nodes) == 2:
            endpoint_nodes = rank_2_nodes

    if not endpoint_nodes:
        endpoint_nodes = {edge.node1 for edge in qop.ignore_edges if edge.node1}

    if not endpoint_nodes and len(nodes_for_sorting) > 1:
        virtual_bond_counts = {}
        virtual_bond_dim_sums = {}

        for node in nodes_for_sorting:
            virtual_bonds = 0
            virtual_dim_sum = 0

            for edge in node.edges:
                if edge not in physical_edges and not edge.is_dangling():
                    virtual_bonds += 1
                    virtual_dim_sum += edge.dimension

            virtual_bond_counts[node] = virtual_bonds
            virtual_bond_dim_sums[node] = virtual_dim_sum

        min_dim_sum = min(virtual_bond_dim_sums.values())
        min_dim_nodes = {
            node
            for node, dim_sum in virtual_bond_dim_sums.items()
            if dim_sum == min_dim_sum
        }

        if len(min_dim_nodes) == 2:
            endpoint_nodes = min_dim_nodes

    if not endpoint_nodes:
        if len(nodes_for_sorting) == 1:
            raise ValueError("Cannot determine chain structure: only one node found.")
        elif len(nodes_for_sorting) >= 2:
            raise ValueError(f"Cannot identify endpoint nodes for your nodes.")

    # Sort nodes along the chain
    sorted_nodes: list[Node] = []
    if endpoint_nodes and len(endpoint_nodes) >= 1:
        current = next(iter(endpoint_nodes))
        while current and len(sorted_nodes) < nwires:
            sorted_nodes.append(current)
            current = next(
                (
                    e.node2 if e.node1 is current else e.node1
                    for e in current.edges
                    if not e.is_dangling()
                    and e not in physical_edges
                    and (e.node2 if e.node1 is current else e.node1) not in sorted_nodes
                ),
                None,
            )

    if not sorted_nodes:
        raise ValueError("No valid chain structure found in the QuOperator. ")
    if len(sorted_nodes) > 0 and len(qop.ignore_edges) > 0:
        if sorted_nodes[0] is not qop.ignore_edges[0].node1:
            sorted_nodes = sorted_nodes[::-1]

    return sorted_nodes, is_mps, nwires


def tenpy2qop(tenpy_obj: Any) -> QuOperator:
    """
    Converts a TeNPy MPO or MPS to a TensorCircuit QuOperator.
    This definitive version correctly handles axis ordering and boundary
    conditions to be compatible with `eval_matrix`.

    :param tenpy_obj: A MPO or MPS object from the TeNPy package.
    :type tenpy_obj: Union[tenpy.networks.mpo.MPO, tenpy.networks.mps.MPS]
    :return: The corresponding state or operator as a QuOperator.
    :rtype: QuOperator
    """
    # MPO objects have _W attribute containing tensor list (documented in tenpy.networks.mpo.MPO)
    # MPS objects have _B attribute containing tensor list (documented in tenpy.networks.mps.MPS)
    # These are internal attributes that store the actual tensor data for each site
    # Reference: https://tenpy.readthedocs.io/en/latest/reference/tenpy.networks.mpo.html
    #           https://tenpy.readthedocs.io/en/latest/reference/tenpy.networks.mps.html
    is_mpo = hasattr(tenpy_obj, "_W")
    tenpy_tensors = tenpy_obj._W if is_mpo else tenpy_obj._B
    nwires = len(tenpy_tensors)
    if nwires == 0:
        return quantum_constructor([], [], [])

    nodes = []
    if is_mpo:
        original_tensors_obj = tenpy_tensors

        for i, W_obj in enumerate(original_tensors_obj):
            arr = W_obj.to_ndarray()
            labels = W_obj.get_leg_labels()
            wL_idx = labels.index("wL")
            p_idx = labels.index("p")
            p_star_idx = labels.index("p*")
            wR_idx = labels.index("wR")

            arr_reordered = arr.transpose((wL_idx, p_idx, p_star_idx, wR_idx))
            if nwires == 1:
                arr_reordered = arr_reordered[[0], :, :, :]
                arr_reordered = arr_reordered[:, :, :, [-1]]
            else:
                if i == 0:
                    arr_reordered = arr_reordered[[0], :, :, :]
                elif i == nwires - 1:
                    arr_reordered = arr_reordered[:, :, :, [-1]]

            node = Node(
                arr_reordered, name=f"mpo_{i}", axis_names=["wL", "p", "p*", "wR"]
            )
            nodes.append(node)

        if nwires > 1:
            for i in range(nwires - 1):
                nodes[i][3] ^ nodes[i + 1][0]

        out_edges = [n[2] for n in nodes]
        in_edges = [n[1] for n in nodes]
        ignore_edges = [nodes[0][0], nodes[-1][3]]
    else:  # MPS
        for i in range(nwires):
            B_obj = tenpy_obj.get_B(i)
            arr = B_obj.to_ndarray()
            labels = B_obj.get_leg_labels()
            vL_idx = labels.index("vL")
            p_idx = labels.index("p")
            vR_idx = labels.index("vR")
            arr_reordered = arr.transpose((vL_idx, p_idx, vR_idx))
            node = Node(arr_reordered, name=f"mps_{i}", axis_names=["vL", "p", "vR"])
            nodes.append(node)

        if nwires > 1:
            for i in range(nwires - 1):
                nodes[i][2] ^ nodes[i + 1][0]

        out_edges = [n[1] for n in nodes]
        in_edges = []
        ignore_edges = [nodes[0][0], nodes[-1][2]]

    qop = quantum_constructor(out_edges, in_edges, [], ignore_edges)

    return qop


def qop2tenpy(qop: QuOperator) -> Any:
    """
    Convert TensorCircuit QuOperator to MPO or MPS from TeNPy.

    Requirements: QuOperator must represent valid MPS/MPO structure:
    - Linear chain topology with open boundaries only
    - MPS: no input edges, consistent virtual bonds, rank-3 or 4(with empty input edges) tensors
    - MPO: equal input/output edges, rank-4 tensors
    - Cyclic boundary conditions NOT supported

    :param qop: The corresponding state/operator as a QuOperator.
    :type qop: QuOperator
    :return: MPO or MPS object from the TeNPy package.
    :rtype: Union[tenpy.networks.mpo.MPO, tenpy.networks.mps.MPS]
    """
    try:
        from tenpy.networks import MPO, MPS, Site
        from tenpy.linalg import np_conserved as npc
        from tenpy.linalg import LegCharge
    except ImportError:
        raise ImportError("Please install TeNPy package to use this function.")

    sorted_nodes, is_mps, nwires = extract_tensors_from_qop(qop)

    physical_dim = qop.out_edges[0].dimension if is_mps else qop.in_edges[0].dimension
    sites = [Site(LegCharge.from_trivial(physical_dim), "q") for _ in range(nwires)]

    # MPS Conversion
    if is_mps:
        tensors = []
        for i, node in enumerate(sorted_nodes):
            tensor = np.asarray(node.tensor)
            if tensor.ndim == 3:
                if i == 0:
                    if tensor.shape[0] > 1:
                        tensor = tensor[0:1, :, :]
                elif i == len(sorted_nodes) - 1:
                    if tensor.shape[2] > 1:
                        tensor = tensor[:, :, 0:1]
            tensors.append(
                npc.Array.from_ndarray(
                    tensor,
                    legcharges=[LegCharge.from_trivial(s) for s in tensor.shape],
                    labels=["vL", "p", "vR"],
                )
            )

        SVs = (
            [np.ones([1])]
            + [np.ones(tensors[i].get_leg("vR").ind_len) for i in range(nwires - 1)]
            + [np.ones([1])]
        )
        return MPS(sites, tensors, SVs, bc="finite")

    # MPO Conversion
    raw_tensors = [np.asarray(node.tensor) for node in sorted_nodes]

    if nwires == 1:
        chi = 1
        IdL = IdR = 0
        reconstructed_tensors = raw_tensors
    else:
        chi = max(
            raw_tensors[0].shape[3] if raw_tensors[0].ndim > 3 else 1,
            raw_tensors[-1].shape[0] if raw_tensors[-1].ndim > 3 else 1,
        )
        IdL = 0
        IdR = chi - 1 if chi > 1 else 0

        reconstructed_tensors = []
        for i, tensor in enumerate(raw_tensors):
            if i == 0 and tensor.shape[0] < chi:
                new_shape = (chi,) + tensor.shape[1:]
                padded_tensor = np.zeros(new_shape, dtype=tensor.dtype)
                padded_tensor[IdL, ...] = tensor[0, ...]
                reconstructed_tensors.append(padded_tensor)
            elif i == nwires - 1 and len(tensor.shape) > 3 and tensor.shape[3] < chi:
                new_shape = tensor.shape[:3] + (chi,)
                padded_tensor = np.zeros(new_shape, dtype=tensor.dtype)
                padded_tensor[..., IdR] = tensor[..., 0]
                reconstructed_tensors.append(padded_tensor)
            else:
                reconstructed_tensors.append(tensor)

    tenpy_Ws = []
    for tensor in reconstructed_tensors:
        labels = ["wL", "wR", "p", "p*"]
        tensor = np.transpose(tensor, (0, 3, 1, 2))
        tenpy_Ws.append(
            npc.Array.from_ndarray(
                tensor,
                legcharges=[LegCharge.from_trivial(s) for s in tensor.shape],
                labels=labels,
            )
        )

    return MPO(sites, tenpy_Ws, bc="finite", IdL=IdL, IdR=IdR)


def quimb2qop(qb_mpo: Any) -> QuOperator:
    """
    Convert MPO in Quimb package to QuOperator.

    :param tn_mpo: MPO in the form of Quimb package
    :type tn_mpo: ``quimb.tensor.tensor_gen.*``
    :return: MPO in the form of QuOperator
    :rtype: QuOperator
    """
    qb_mpo = qb_mpo.tensors
    nwires = len(qb_mpo)
    assert nwires >= 3, "number of tensors must be larger than 2"
    mpo = []
    edges = []
    for i in range(nwires):
        mpo.append(Node(qb_mpo[i].data))
        for j, ind in enumerate(qb_mpo[i].inds):
            edges.append((i, j, ind))

    out_edges = []
    in_edges = []

    for i, e1 in enumerate(edges):
        if e1[2].startswith("k"):
            out_edges.append(mpo[e1[0]][e1[1]])
        elif e1[2].startswith("b"):
            in_edges.append(mpo[e1[0]][e1[1]])
        else:
            for j, e2 in enumerate(edges[i + 1 :]):
                if e2[2] == e1[2]:
                    connect(mpo[e1[0]][e1[1]], mpo[e2[0]][e2[1]])

    qop = quantum_constructor(
        out_edges,  # out_edges
        in_edges,  # in_edges
        [],
        [],  # ignore_edges
    )
    return qop


def qop2quimb(qop: QuOperator) -> Any:
    """
    Convert QuOperator to MPO or MPS in Quimb package.

    Requirements: QuOperator must represent valid MPS/MPO structure:
    - Linear chain topology with open boundaries only
    - MPS: no input edges, consistent virtual bonds between adjacent tensors
    - MPO: equal input/output edges, rank-4 tensors
    - Edge connectivity: each internal node connected to exactly 2 neighbors
    - Cyclic boundary conditions NOT supported

    :param qop: MPO in the form of QuOperator
    :type qop: QuOperator
    :return: MPO in the form of Quimb package
    :rtype: quimb.tensor.tensor_gen.MatrixProductOperator
    """
    try:
        import quimb.tensor as qtn
    except ImportError:
        raise ImportError("Please install Quimb package to use this function.")

    sorted_nodes, is_mps, _ = extract_tensors_from_qop(qop)

    quimb_tensors = []
    node_map = {node: i for i, node in enumerate(sorted_nodes)}

    for i, node in enumerate(sorted_nodes):
        tensor_data = node.tensor
        inds: List[str] = []

        for axis, edge in enumerate(node.edges):
            if edge in qop.out_edges:
                site_index = qop.out_edges.index(edge)
                inds.append(f"k{site_index}")
            elif edge in qop.in_edges and not is_mps:
                site_index = qop.in_edges.index(edge)
                inds.append(f"b{site_index}")
            elif edge in qop.ignore_edges:
                if i == 0:
                    inds.append("_left_dangling")
                elif i == len(sorted_nodes) - 1:
                    inds.append("_right_dangling")
                else:
                    inds.append(f"_ignore_{i}_{axis}")
            else:
                neighbor = edge.node1 if edge.node2 is node else edge.node2
                if neighbor in node_map:
                    j = node_map[neighbor]
                    left, right = min(i, j), max(i, j)
                    inds.append(f"v{left}_{right}")
                else:
                    inds.append(f"_unconnected_{i}_{axis}")

        quimb_tensors.append(qtn.Tensor(tensor_data, inds=inds, tags=f"I{i}"))

    tn = qtn.TensorNetwork(quimb_tensors)

    if is_mps:
        return tn.as_network(qtn.MatrixProductState)
    else:
        return tn.as_network(qtn.MatrixProductOperator)


def tn2qop(tn_obj: Any) -> QuOperator:
    """
    Convert MPO in TensorNetwork package to QuOperator.

    :param tn_mpo: MPO in the form of TensorNetwork package
    :type tn_mpo: ``tn.matrixproductstates.mpo.*``
    :return: MPO in the form of QuOperator
    :rtype: QuOperator
    """
    tn_tensors = tn_obj.tensors
    nwires = len(tn_tensors)

    if nwires == 0:
        return quantum_constructor([], [], [])

    is_mps = all(len(t.shape) <= 3 for t in tn_tensors)

    nodes = []
    for i in range(nwires):
        nodes.append(Node(tn_tensors[i], name=f"tensor_{i}"))

    if is_mps:
        for i in range(nwires - 1):
            connect(nodes[i][-1], nodes[i + 1][0])

        out_edges = []
        for i, node in enumerate(nodes):
            if len(node.edges) == 2:
                physical_edge = next(e for e in node.edges if e.is_dangling())
                out_edges.append(physical_edge)
            else:
                out_edges.append(node[1])

        in_edges = []

        ignore_edges = []
        left_dangling = next(
            (e for e in nodes[0].edges if e.is_dangling() and e not in out_edges), None
        )
        right_dangling = next(
            (e for e in nodes[-1].edges if e.is_dangling() and e not in out_edges), None
        )

        if left_dangling:
            ignore_edges.append(left_dangling)
        if right_dangling:
            ignore_edges.append(right_dangling)

    else:
        for i in range(nwires - 1):
            connect(nodes[i][1], nodes[i + 1][0])

        out_edges = [nodes[i][-1] for i in range(nwires)]
        in_edges = [nodes[i][-2] for i in range(nwires)]
        ignore_edges = [nodes[0][0], nodes[-1][1]]

    qop = quantum_constructor(
        out_edges,
        in_edges,
        [],
        ignore_edges,
    )
    return qop


def qop2tn(qop: QuOperator) -> Any:
    """
    Convert QuOperator back to MPO or MPS in TensorNetwork package.

    :param qop: MPO or MPS in the form of QuOperator, param in docstring
    :return: MPO or MPS in the form of TensorNetwork
    :rtype: Union[tn.matrixproductstates.MPO, tn.matrixproductstates.MPS]
    """
    sorted_nodes, is_mps, _ = extract_tensors_from_qop(qop)

    tensors = [node.tensor for node in sorted_nodes]

    if is_mps:
        return tn.FiniteMPS(tensors, canonicalize=False)
    else:
        return tn.matrixproductstates.mpo.FiniteMPO(tensors)


# TODO(@refraction-ray): Z2 analogy or more general analogies for the following u1 functions


def u1_inds(n: int, m: int) -> Tensor:
    """
    Generate all the combination index of m down spins in n sites.

    .. code-block:: python

        print(u1_inds(5, 1))
        # [1, 2, 4, 8, 16]


    :param n: number of total sites
    :type n: int
    :param m: number of down spins (1 in 0, 1)
    :type m: int
    :return: index tensor
    :rtype: Tensor
    """
    # m down spins
    num_combinations = math.comb(n, m)
    inds = np.zeros([num_combinations], dtype="int64")
    if m == 0:
        inds[0] = 0
        return inds
    combination = (1 << m) - 1

    for i in range(num_combinations):
        inds[i] = combination

        # Find the next combination using Gosper's Hack
        u = combination & -combination
        v = u + combination
        combination = v + (((v ^ combination) // u) >> 2)
    return backend.convert_to_tensor(inds)


def u1_mask(n: int, m: int) -> Tensor:
    """
    Return the 1d array of size 2**n filled with zero,
    one only in elements corresponding to the m down spins

    :param n: number of total sites
    :type n: int
    :param m: number of down spins (1 in 0, 1)
    :type m: int
    :return: _description_
    :rtype: Tensor
    """
    inds = u1_inds(n, m)
    m = backend.scatter(
        backend.zeros([2**n]),
        backend.reshape(inds, [-1, 1]),
        backend.ones([math.comb(n, m)]),
    )
    return m


def u1_project(s: Tensor, n: int, m: int) -> Tensor:
    """
    Project a state s to the subspace with m down spins in n sites

    :param s: input state of size 2**n
    :type s: Tensor
    :param n: number of total sites
    :type n: int
    :param m: number of down spins (1 in 0, 1)
    :type m: int
    :return: projected state of size C_n^m
    :rtype: Tensor
    """
    return backend.gather1d(s, u1_inds(n, m))


def u1_enlarge(s: Tensor, n: int, m: int) -> Tensor:
    """
    Enlarge a state s in the subspace with m down spins in n sites to
    the full Hilbert space wavefunction of size 2**n

    :param s: input state of size C_n^m
    :type s: Tensor
    :param n: number of total sites
    :type n: int
    :param m: number of down spins (1 in 0, 1)
    :type m: int
    :return: enlarged state of size 2**n
    :rtype: Tensor
    """
    inds = u1_inds(n, m)
    return backend.scatter(backend.zeros([2**n]), backend.reshape(inds, [-1, 1]), s)


def heisenberg_hamiltonian(
    g: Graph,
    hzz: float = 1.0,
    hxx: float = 1.0,
    hyy: float = 1.0,
    hz: float = 0.0,
    hx: float = 0.0,
    hy: float = 0.0,
    sparse: bool = True,
    numpy: bool = False,
) -> Tensor:
    """
    Generate Heisenberg Hamiltonian with possible external fields.
    Currently requires tensorflow installed

    :Example:

    >>> g = tc.templates.graphs.Line1D(6)
    >>> h = qu.heisenberg_hamiltonian(g, sparse=False)
    >>> tc.backend.eigh(h)[0][:10]
    array([-11.2111025,  -8.4721365,  -8.472136 ,  -8.472136 ,  -6.       ,
            -5.123106 ,  -5.123106 ,  -5.1231055,  -5.1231055,  -5.1231055],
        dtype=float32)

    :param g: input circuit graph
    :type g: Graph
    :param hzz: zz coupling, default is 1.0
    :type hzz: float
    :param hxx: xx coupling, default is 1.0
    :type hxx: float
    :param hyy: yy coupling, default is 1.0
    :type hyy: float
    :param hz: External field on z direction, default is 0.0
    :type hz: float
    :param hx: External field on y direction, default is 0.0
    :type hx: float
    :param hy: External field on x direction, default is 0.0
    :type hy: float
    :param sparse: Whether to return sparse Hamiltonian operator, default is True.
    :type sparse: bool, defalts True
    :param numpy: whether return the matrix in numpy or tensorflow form
    :type numpy: bool, defaults False,

    :return: Hamiltonian measurements
    :rtype: Tensor
    """
    n = len(g.nodes)
    ls = []
    weight = []
    for e in g.edges:
        if hzz != 0:
            r = [0 for _ in range(n)]
            r[e[0]] = 3
            r[e[1]] = 3
            ls.append(r)
            weight.append(hzz)
        if hxx != 0:
            r = [0 for _ in range(n)]
            r[e[0]] = 1
            r[e[1]] = 1
            ls.append(r)
            weight.append(hxx)
        if hyy != 0:
            r = [0 for _ in range(n)]
            r[e[0]] = 2
            r[e[1]] = 2
            ls.append(r)
            weight.append(hyy)
    for node in g.nodes:
        if hz != 0:
            r = [0 for _ in range(n)]
            r[node] = 3
            ls.append(r)
            weight.append(hz)
        if hx != 0:
            r = [0 for _ in range(n)]
            r[node] = 1
            ls.append(r)
            weight.append(hx)
        if hy != 0:
            r = [0 for _ in range(n)]
            r[node] = 2
            ls.append(r)
            weight.append(hy)
    ls = num_to_tensor(ls)
    weight = num_to_tensor(weight)
    if sparse:
        r = PauliStringSum2COO_numpy(ls, weight)
        if numpy:
            return r
        return backend.coo_sparse_matrix_from_numpy(r)
    return PauliStringSum2Dense(ls, weight, numpy=numpy)


def PauliStringSum2Dense(
    ls: Sequence[Sequence[int]],
    weight: Optional[Sequence[float]] = None,
    numpy: bool = False,
) -> Tensor:
    """
    Generate dense matrix from Pauli string sum.
    Currently requires tensorflow installed.


    :param ls: 2D Tensor, each row is for a Pauli string,
        e.g. [1, 0, 0, 3, 2] is for :math:`X_0Z_3Y_4`
    :type ls: Sequence[Sequence[int]]
    :param weight: 1D Tensor, each element corresponds the weight for each Pauli string
        defaults to None (all Pauli strings weight 1.0)
    :type weight: Optional[Sequence[float]], optional
    :param numpy: default False. If True, return numpy coo
        else return backend compatible sparse tensor
    :type numpy: bool
    :return: the tensorflow dense matrix
    :rtype: Tensor
    """
    sparsem = PauliStringSum2COO_numpy(ls, weight)
    if numpy:
        return sparsem.todense()
    sparsem = backend.coo_sparse_matrix_from_numpy(sparsem)
    densem = backend.to_dense(sparsem)
    return backend.convert_to_tensor(densem)


# already implemented as backend method
#
# def _tf2numpy_sparse(a: Tensor) -> Tensor:
#     return get_backend("numpy").coo_sparse_matrix(
#         indices=a.indices,
#         values=a.values,
#         shape=a.get_shape(),
#     )

# def _numpy2tf_sparse(a: Tensor) -> Tensor:
#     return get_backend("tensorflow").coo_sparse_matrix(
#         indices=np.array([a.row, a.col]).T,
#         values=a.data,
#         shape=a.shape,
#     )


def PauliStringSum2COO(
    ls: Sequence[Sequence[int]],
    weight: Optional[Sequence[float]] = None,
    numpy: bool = False,
) -> Tensor:
    """
    Generate sparse tensor from Pauli string sum.
    Currently requires tensorflow installed

    :param ls: 2D Tensor, each row is for a Pauli string,
        e.g. [1, 0, 0, 3, 2] is for :math:`X_0Z_3Y_4`
    :type ls: Sequence[Sequence[int]]
    :param weight: 1D Tensor, each element corresponds the weight for each Pauli string
        defaults to None (all Pauli strings weight 1.0)
    :type weight: Optional[Sequence[float]], optional
    :param numpy: default False. If True, return numpy coo
        else return backend compatible sparse tensor
    :type numpy: bool
    :return: the scipy coo sparse matrix
    :rtype: Tensor
    """
    # numpy version is 3* faster!

    nterms = len(ls)
    # n = len(ls[0])
    # s = 0b1 << n
    if weight is None:
        weight = [1.0 for _ in range(nterms)]
    weight = num_to_tensor(weight)
    ls = num_to_tensor(ls)
    # rsparse = get_backend("numpy").coo_sparse_matrix(
    #     indices=np.array([[0, 0]], dtype=np.int64),
    #     values=np.array([0.0], dtype=getattr(np, dtypestr)),
    #     shape=(s, s),
    # )
    global PauliString2COO_jit
    if backend.name not in PauliString2COO_jit:
        PauliString2COO_jit[backend.name] = backend.jit(
            PauliString2COO, jit_compile=True
        )
    rsparses = [
        backend.numpy(PauliString2COO_jit[backend.name](ls[i], weight[i]))  # type: ignore
        for i in range(nterms)
    ]
    rsparse = _dc_sum(rsparses)
    # auto transformed into csr format!!

    # for i in range(nterms):
    #     rsparse += get_backend("tensorflow").numpy(PauliString2COO(ls[i], weight[i]))
    rsparse = rsparse.tocoo()
    if numpy:
        return rsparse
    return backend.coo_sparse_matrix_from_numpy(rsparse)


def _dc_sum(l: List[Any]) -> Any:
    """
    For the sparse sum, the speed is determined by the non zero terms,
    so the DC way to do the sum can indeed bring some speed advantage (several times)

    :param l: _description_
    :type l: List[Any]
    :return: _description_
    :rtype: Any
    """
    n = len(l)
    if n > 2:
        return _dc_sum(l[: n // 2]) + _dc_sum(l[n // 2 :])
    else:
        return sum(l)


PauliStringSum2COO_numpy = partial(PauliStringSum2COO, numpy=True)


def PauliStringSum2COO_tf(
    ls: Sequence[Sequence[int]], weight: Optional[Sequence[float]] = None
) -> Tensor:
    """
    Generate tensorflow sparse matrix from Pauli string sum
    [deprecated]

    :param ls: 2D Tensor, each row is for a Pauli string,
        e.g. [1, 0, 0, 3, 2] is for :math:`X_0Z_3Y_4`
    :type ls: Sequence[Sequence[int]]
    :param weight: 1D Tensor, each element corresponds the weight for each Pauli string
        defaults to None (all Pauli strings weight 1.0)
    :type weight: Optional[Sequence[float]], optional
    :return: the tensorflow coo sparse matrix
    :rtype: Tensor
    """
    import tensorflow as tf

    nterms = len(ls)
    n = len(ls[0])
    s = 0b1 << n
    if weight is None:
        weight = [1.0 for _ in range(nterms)]
    if not (isinstance(weight, tf.Tensor) or isinstance(weight, tf.Variable)):
        weight = tf.constant(weight, dtype=getattr(tf, dtypestr))
    rsparse = tf.SparseTensor(
        indices=tf.constant([[0, 0]], dtype=tf.int64),
        values=tf.constant([0.0], dtype=weight.dtype),  # type: ignore
        dense_shape=(s, s),
    )
    for i in range(nterms):
        rsparse = tf.sparse.add(rsparse, PauliString2COO(ls[i], weight[i]))  # type: ignore
        # very slow sparse.add?
    return rsparse


def PauliString2COO(l: Sequence[int], weight: Optional[float] = None) -> Tensor:
    """
    Generate sparse matrix from Pauli string sum

    :param l: 1D Tensor representing for a Pauli string,
        e.g. [1, 0, 0, 3, 2] is for :math:`X_0Z_3Y_4`
    :type l: Sequence[int]
    :param weight: the weight for the Pauli string
        defaults to None (all Pauli strings weight 1.0)
    :type weight: Optional[float], optional
    :return: the tensorflow sparse matrix
    :rtype: Tensor
    """
    n = len(l)
    l = num_to_tensor(l, dtype="int64")
    # l = backend.cast(l, dtype="int64")
    one = num_to_tensor(0b1, dtype="int64")
    idx_x = num_to_tensor(0b0, dtype="int64")
    idx_y = num_to_tensor(0b0, dtype="int64")
    idx_z = num_to_tensor(0b0, dtype="int64")
    i = num_to_tensor(0, dtype="int64")
    # for j in l:
    for j in range(n):
        oh = backend.onehot(l[j], 4)
        s = backend.left_shift(one, n - i - 1)
        oh = backend.cast(oh, dtype="int64")
        idx_x += oh[1] * s
        idx_y += oh[2] * s
        idx_z += oh[3] * s

        # if j == 1:  # xi
        #     idx_x += backend.left_shift(one, n - i - 1)
        # elif j == 2:  # yi
        #     idx_y += backend.left_shift(one, n - i - 1)
        # elif j == 3:  # zi
        #     idx_z += backend.left_shift(one, n - i - 1)
        i += 1

    if weight is None:
        weight = num_to_tensor(1.0, dtype="complex64")
    return ps2coo_core(idx_x, idx_y, idx_z, weight, n)


PauliString2COO_jit = {"numpy": PauliString2COO}


def ps2coo_core(
    idx_x: Tensor, idx_y: Tensor, idx_z: Tensor, weight: Tensor, nqubits: int
) -> Tuple[Tensor, Tensor]:
    s = 0b1 << nqubits
    idx1 = num_to_tensor(backend.arange(s), dtype="int64")
    idx2 = (idx1 ^ idx_x) ^ (idx_y)
    indices = backend.transpose(backend.stack([idx1, idx2]))
    tmp = idx1 & (idx_y | idx_z)
    e = idx1 * 0
    ny = 0
    for i in range(nqubits):
        # if tmp[i] is power of 2 (non zero), then e[i] = 1
        e ^= backend.right_shift(tmp, i) & 0b1
        # how many 1 contained in idx_y
        ny += backend.right_shift(idx_y, i) & 0b1
    ny = backend.mod(ny, 4)
    values = (
        num_to_tensor(1 - 2 * e)
        * ((num_to_tensor(-1.0j) ** num_to_tensor(ny)))
        * weight
    )
    return backend.coo_sparse_matrix(indices=indices, values=values, shape=(s, s))  # type: ignore


# some quantum quatities below


def op2tensor(
    fn: Callable[..., Any], op_argnums: Union[int, Sequence[int]] = 0
) -> Callable[..., Any]:
    from .interfaces.tensortrans import args_to_tensor

    return args_to_tensor(fn, op_argnums, qop_to_tensor=True, cast_dtype=False)


# def op2tensor(
#     fn: Callable[..., Any], op_argnums: Union[int, Sequence[int]] = 0
# ) -> Callable[..., Any]:
#     if isinstance(op_argnums, int):
#         op_argnums = [op_argnums]

#     @wraps(fn)
#     def wrapper(*args: Any, **kwargs: Any) -> Any:
#         nargs = list(args)
#         for i in op_argnums:  # type: ignore
#             if isinstance(args[i], QuOperator):
#                 nargs[i] = args[i].copy().eval_matrix()
#         out = fn(*nargs, **kwargs)
#         return out

#     return wrapper


@op2tensor
def entropy(rho: Union[Tensor, QuOperator], eps: Optional[float] = None) -> Tensor:
    """
    Compute the entropy from the given density matrix ``rho``.

    :Example:

    .. code-block:: python

        @partial(tc.backend.jit, jit_compile=False, static_argnums=(1, 2))
        def entanglement1(param, n, nlayers):
            c = tc.Circuit(n)
            c = tc.templates.blocks.example_block(c, param, nlayers)
            w = c.wavefunction()
            rm = qu.reduced_density_matrix(w, int(n / 2))
            return qu.entropy(rm)

        @partial(tc.backend.jit, jit_compile=False, static_argnums=(1, 2))
        def entanglement2(param, n, nlayers):
            c = tc.Circuit(n)
            c = tc.templates.blocks.example_block(c, param, nlayers)
            w = c.get_quvector()
            rm = w.reduced_density([i for i in range(int(n / 2))])
            return qu.entropy(rm)

    >>> param = tc.backend.ones([6, 6])
    >>> tc.backend.trace(param)
    >>> entanglement1(param, 6, 3)
    1.3132654
    >>> entanglement2(param, 6, 3)
    1.3132653

    :param rho: The density matrix in form of Tensor or QuOperator.
    :type rho: Union[Tensor, QuOperator]
    :param eps: Epsilon, default is 1e-12.
    :type eps: float
    :return: Entropy on the given density matrix.
    :rtype: Tensor
    """
    eps_env = os.environ.get("TC_QUANTUM_ENTROPY_EPS")
    if eps is None and eps_env is None:
        eps = 1e-12
    elif eps is None and eps_env is not None:
        eps = 10 ** (-int(eps_env))
    rho += eps * backend.cast(backend.eye(rho.shape[-1]), rho.dtype)  # type: ignore
    lbd = backend.real(backend.eigh(rho)[0])
    lbd = backend.relu(lbd)
    lbd /= backend.sum(lbd)
    # we need the matrix anyway for AD.
    entropy = -backend.sum(lbd * backend.log(lbd + eps))
    return backend.real(entropy)


def trace_product(*o: Union[Tensor, QuOperator]) -> Tensor:
    """
    Compute the trace of several inputs ``o`` as tensor or ``QuOperator``.

    .. math ::

        \\operatorname{Tr}(\\prod_i O_i)

    :Example:

    >>> o = np.ones([2, 2])
    >>> h = np.eye(2)
    >>> qu.trace_product(o, h)
    2.0
    >>> oq = qu.QuOperator.from_tensor(o)
    >>> hq = qu.QuOperator.from_tensor(h)
    >>> qu.trace_product(oq, hq)
    array([[2.]])
    >>> qu.trace_product(oq, h)
    array([[2.]])
    >>> qu.trace_product(o, hq)
    array([[2.]])

    :return: The trace of several inputs.
    :rtype: Tensor
    """
    prod = reduce(matmul, o)
    if isinstance(prod, QuOperator):
        return prod.trace().eval_matrix()
    return backend.trace(prod)


@op2tensor
def entanglement_entropy(state: Tensor, cut: Union[int, List[int]]) -> Tensor:
    rho = reduced_density_matrix(state, cut)
    return entropy(rho)


def reduced_wavefunction(
    state: Tensor,
    cut: List[int],
    measure: Optional[List[int]] = None,
    dim: Optional[int] = None,
) -> Tensor:
    """
    Compute the reduced wavefunction from the quantum state ``state``.
    The fixed measure result is guaranteed by users,
    otherwise final normalization may required in the return

    :param state: _description_
    :type state: Tensor
    :param cut: the list of position for qubit to be reduced
    :type cut: List[int]
    :param measure: the fixed results of given qubits in the same shape list as ``cut``
    :type measure: List[int]
    :return: _description_
    :rtype: Tensor
    :param dim: dimension of qudit system
    :type dim: int
    """
    dim = 2 if dim is None else dim
    if measure is None:
        measure = [0 for _ in cut]
    s = backend.reshaped(state, dim)
    n = len(backend.shape_tuple(s))
    s_node = Gate(s)
    end_nodes = []
    for c, m in zip(cut, measure):
        oh = backend.cast(
            backend.one_hot(backend.cast(backend.convert_to_tensor(m), "int32"), dim),
            dtypestr,
        )
        end_node = Gate(backend.convert_to_tensor(oh))
        end_nodes.append(end_node)
        s_node[c] ^ end_node[0]
    new_node = contractor(
        [s_node] + end_nodes,
        output_edge_order=[s_node[i] for i in range(n) if i not in cut],
    )
    return backend.reshape(new_node.tensor, [-1])


def reduced_density_matrix(
    state: Union[Tensor, QuOperator],
    cut: Union[int, List[int]],
    p: Optional[Tensor] = None,
    normalize: bool = True,
    dim: Optional[int] = None,
) -> Union[Tensor, QuOperator]:
    r"""
    Compute the reduced density matrix from the quantum state ``state``.

    :param state: The quantum state in form of Tensor or QuOperator.
    :type state: Union[Tensor, QuOperator]
    :param cut: the index list that is traced out, if cut is a int,
        it indicates [0, cut] as the traced out region
    :type cut: Union[int, List[int]]
    :param p: probability decoration, default is None.
    :type p: Optional[Tensor]
    :return: The reduced density matrix.
    :rtype: Union[Tensor, QuOperator]
    :param normalize: if True, returns a trace 1 density matrix. Otherwise does not normalize.
    :type normalize: bool
    :param dim: dimension of qudit system
    :type dim: int
    """
    dim = 2 if dim is None else dim
    if isinstance(cut, list) or isinstance(cut, tuple) or isinstance(cut, set):
        traceout = list(cut)
    else:
        traceout = [i for i in range(cut)]
    if isinstance(state, QuOperator):
        if p is not None:
            raise NotImplementedError(
                "p arguments is not supported when state is a `QuOperator`"
            )
        return state.partial_trace(traceout)
    if len(state.shape) == 2 and state.shape[0] == state.shape[1]:
        # density operator
        freedom = _infer_num_sites(state.shape[0], dim)
        left = traceout + [i for i in range(freedom) if i not in traceout]
        right = [i + freedom for i in left]

        rho = backend.reshape(state, [dim] * (2 * freedom))
        rho = backend.transpose(rho, perm=left + right)
        rho = backend.reshape(
            rho,
            [
                dim ** len(traceout),
                dim ** (freedom - len(traceout)),
                dim ** len(traceout),
                dim ** (freedom - len(traceout)),
            ],
        )
        if p is None:
            # for i, (tr, tr2) in enumerate(zip(traceout, traceout2)):
            #     rho = backend.trace(rho, axis1=tr, axis2=tr2 - i)
            # correct but tf trace fail to support so much dimension with tf.einsum

            rho = backend.trace(rho, axis1=0, axis2=2)
        else:
            p = backend.reshape(p, [-1])
            rho = backend.einsum("a,aiaj->ij", p, rho)
        rho = backend.reshape(
            rho, [dim ** (freedom - len(traceout)), dim ** (freedom - len(traceout))]
        )
        if normalize:
            rho /= backend.trace(rho)

    else:
        w = state / backend.norm(state)
        size = int(backend.sizen(state))
        freedom = _infer_num_sites(size, dim)
        perm = [i for i in range(freedom) if i not in traceout]
        perm = perm + traceout
        w = backend.reshape(w, [dim for _ in range(freedom)])
        w = backend.transpose(w, perm=perm)
        w = backend.reshape(w, [-1, dim ** len(traceout)])
        if p is None:
            rho = w @ backend.adjoint(w)
        else:
            rho = w @ backend.diagflat(p) @ backend.adjoint(w)
            if normalize:
                rho /= backend.trace(rho)

    return rho


def free_energy(
    rho: Union[Tensor, QuOperator],
    h: Union[Tensor, QuOperator],
    beta: float = 1,
    eps: float = 1e-12,
) -> Tensor:
    """
    Compute the free energy of the given density matrix.

    :Example:

    >>> rho = np.array([[1.0, 0], [0, 0]])
    >>> h = np.array([[-1.0, 0], [0, 1]])
    >>> qu.free_energy(rho, h, 0.5)
    -0.9999999999979998
    >>> hq = qu.QuOperator.from_tensor(h)
    >>> qu.free_energy(rho, hq, 0.5)
    array([[-1.]])

    :param rho: The density matrix in form of Tensor or QuOperator.
    :type rho: Union[Tensor, QuOperator]
    :param h: Hamiltonian operator in form of Tensor or QuOperator.
    :type h: Union[Tensor, QuOperator]
    :param beta: Constant for the optimization, default is 1.
    :type beta: float, optional
    :param eps: Epsilon, default is 1e-12.
    :type eps: float, optional

    :return: The free energy of the given density matrix with the Hamiltonian operator.
    :rtype: Tensor
    """
    energy = backend.real(trace_product(rho, h))
    s = entropy(rho, eps)
    return backend.real(energy - s / beta)


def renyi_entropy(rho: Union[Tensor, QuOperator], k: int = 2) -> Tensor:
    """
    Compute the Rényi entropy of order :math:`k` by given density matrix.

    :param rho: The density matrix in form of Tensor or QuOperator.
    :type rho: Union[Tensor, QuOperator]
    :param k: The order of Rényi entropy, default is 2.
    :type k: int, optional
    :return: The :math:`k` th order of Rényi entropy.
    :rtype: Tensor
    """
    s = 1 / (1 - k) * backend.real(backend.log(trace_product(*[rho for _ in range(k)])))
    return s


def renyi_free_energy(
    rho: Union[Tensor, QuOperator],
    h: Union[Tensor, QuOperator],
    beta: float = 1,
    k: int = 2,
) -> Tensor:
    """
    Compute the Rényi free energy of the corresponding density matrix and Hamiltonian.

    :Example:

    >>> rho = np.array([[1.0, 0], [0, 0]])
    >>> h = np.array([[-1.0, 0], [0, 1]])
    >>> qu.renyi_free_energy(rho, h, 0.5)
    -1.0
    >>> qu.free_energy(rho, h, 0.5)
    -0.9999999999979998

    :param rho: The density matrix in form of Tensor or QuOperator.
    :type rho: Union[Tensor, QuOperator]
    :param h: Hamiltonian operator in form of Tensor or QuOperator.
    :type h: Union[Tensor, QuOperator]
    :param beta: Constant for the optimization, default is 1.
    :type beta: float, optional
    :param k: The order of Rényi entropy, default is 2.
    :type k: int, optional
    :return: The :math:`k` th order of Rényi entropy.
    :rtype: Tensor
    """
    energy = backend.real(trace_product(rho, h))
    s = renyi_entropy(rho, k)
    return backend.real(energy - s / beta)


def taylorlnm(x: Tensor, k: int) -> Tensor:
    """
    Taylor expansion of :math:`ln(x+1)`.

    :param x: The density matrix in form of Tensor.
    :type x: Tensor
    :param k: The :math:`k` th order, default is 2.
    :type k: int, optional
    :return: The :math:`k` th order of Taylor expansion of :math:`ln(x+1)`.
    :rtype: Tensor
    """
    dtype = x.dtype
    s = x.shape[-1]
    y = 1 / k * (-1) ** (k + 1) * backend.eye(s, dtype=dtype)
    for i in reversed(range(k)):
        y = y @ x
        if i > 0:
            y += 1 / (i) * (-1) ** (i + 1) * backend.eye(s, dtype=dtype)
    return y


def truncated_free_energy(
    rho: Tensor, h: Tensor, beta: float = 1, k: int = 2
) -> Tensor:
    """
    Compute the truncated free energy from the given density matrix ``rho``.

    :param rho: The density matrix in form of Tensor.
    :type rho: Tensor
    :param h: Hamiltonian operator in form of Tensor.
    :type h: Tensor
    :param beta: Constant for the optimization, default is 1.
    :type beta: float, optional
    :param k: The :math:`k` th order, defaults to 2
    :type k: int, optional
    :return: The :math:`k` th order of the truncated free energy.
    :rtype: Tensor
    """
    dtype = rho.dtype
    s = rho.shape[-1]
    tyexpand = rho @ taylorlnm(rho - backend.eye(s, dtype=dtype), k - 1)
    renyi = -backend.real(backend.trace(tyexpand))
    energy = backend.real(trace_product(rho, h))
    return energy - renyi / beta


@op2tensor
def partial_transpose(
    rho: Tensor, transposed_sites: List[int], dim: Optional[int] = None
) -> Tensor:
    """
    _summary_

    :param rho: density matrix
    :type rho: Tensor
    :param transposed_sites: sites int list to be transposed
    :type transposed_sites: List[int]
    :param dim: dimension of qudit system
    :type dim: int
    :return: _description_
    :rtype: Tensor
    """
    dim = 2 if dim is None else dim
    rho = backend.reshaped(rho, dim)
    rho_node = Gate(rho)
    n = len(rho.shape) // 2
    left_edges = []
    right_edges = []
    for i in range(n):
        if i not in transposed_sites:
            left_edges.append(rho_node[i])
            right_edges.append(rho_node[i + n])
        else:
            left_edges.append(rho_node[i + n])
            right_edges.append(rho_node[i])
    rhot_op = QuOperator(out_edges=left_edges, in_edges=right_edges)
    rhot = rhot_op.eval_matrix()
    return rhot


@op2tensor
def entanglement_negativity(
    rho: Tensor, transposed_sites: List[int], dim: Optional[int] = None
) -> Tensor:
    """
    _summary_

    :param rho: _description_
    :type rho: Tensor
    :param transposed_sites: _description_
    :type transposed_sites: List[int]
    :param dim: dimension of qudit system
    :type dim: int
    :return: _description_
    :rtype: Tensor
    """
    rhot = partial_transpose(rho, transposed_sites, dim=dim)
    es = backend.eigvalsh(rhot)
    rhot_m = backend.sum(backend.abs(es))
    return (rhot_m - 1.0) / 2.0


@op2tensor
def log_negativity(
    rho: Tensor, transposed_sites: List[int], base: str = "e", dim: Optional[int] = None
) -> Tensor:
    """
    _summary_

    :param rho: _description_
    :type rho: Tensor
    :param transposed_sites: _description_
    :type transposed_sites: List[int]
    :param base: whether use 2 based log or e based log, defaults to "e"
    :type base: str, optional
    :param dim: dimension of qudit system
    :type dim: int
    :return: _description_
    :rtype: Tensor
    """
    dim = 2 if dim is None else dim
    rhot = partial_transpose(rho, transposed_sites, dim)
    es = backend.eigvalsh(rhot)
    rhot_m = backend.sum(backend.abs(es))
    een = backend.log(rhot_m)
    if base in ["2", 2]:
        return een / backend.cast(backend.log(2.0), rdtypestr)
    return een


@partial(op2tensor, op_argnums=(0, 1))
def trace_distance(rho: Tensor, rho0: Tensor, eps: float = 1e-12) -> Tensor:
    """
    Compute the trace distance between two density matrix ``rho`` and ``rho2``.

    :param rho: The density matrix in form of Tensor.
    :type rho: Tensor
    :param rho0: The density matrix in form of Tensor.
    :type rho0: Tensor
    :param eps: Epsilon, defaults to 1e-12
    :type eps: float, optional
    :return: The trace distance between two density matrix ``rho`` and ``rho2``.
    :rtype: Tensor
    """
    d2 = rho - rho0
    d2 = backend.adjoint(d2) @ d2
    lbds = backend.real(backend.eigh(d2)[0])
    lbds = backend.relu(lbds)
    return 0.5 * backend.sum(backend.sqrt(lbds + eps))


@partial(op2tensor, op_argnums=(0, 1))
def fidelity(rho: Tensor, rho0: Tensor) -> Tensor:
    """
    Return fidelity scalar between two states rho and rho0.

    .. math::

        \\operatorname{Tr}(\\sqrt{\\sqrt{rho} rho_0 \\sqrt{rho}})

    :param rho: The density matrix in form of Tensor.
    :type rho: Tensor
    :param rho0: The density matrix in form of Tensor.
    :type rho0: Tensor
    :return: The sqrtm of a Hermitian matrix ``a``.
    :rtype: Tensor
    """
    rhosqrt = backend.sqrtmh(rho)
    return backend.real(backend.trace(backend.sqrtmh(rhosqrt @ rho0 @ rhosqrt)) ** 2)


@op2tensor
def gibbs_state(h: Tensor, beta: float = 1) -> Tensor:
    """
    Compute the Gibbs state of the given Hamiltonian operator ``h``.

    :param h: Hamiltonian operator in form of Tensor.
    :type h: Tensor
    :param beta: Constant for the optimization, default is 1.
    :type beta: float, optional
    :return: The Gibbs state of ``h`` with the given ``beta``.
    :rtype: Tensor
    """
    rho = backend.expm(-beta * h)
    rho /= backend.trace(rho)
    return rho


@op2tensor
def double_state(h: Tensor, beta: float = 1) -> Tensor:
    """
    Compute the double state of the given Hamiltonian operator ``h``.

    :param h: Hamiltonian operator in form of Tensor.
    :type h: Tensor
    :param beta: Constant for the optimization, default is 1.
    :type beta: float, optional
    :return: The double state of ``h`` with the given ``beta``.
    :rtype: Tensor
    """
    rho = backend.expm(-beta / 2 * h)
    state = backend.reshape(rho, [-1])
    norm = backend.norm(state)
    return state / norm


@op2tensor
def mutual_information(
    s: Tensor, cut: Union[int, List[int]], dim: Optional[int] = None
) -> Tensor:
    """
    Mutual information between AB subsystem described by ``cut``.

    :param s: The density matrix in form of Tensor.
    :type s: Tensor
    :param cut: The AB subsystem.
    :type cut: Union[int, List[int]]
    :param dim: The diagonal matrix in form of Tensor.
    :type dim: Tensor
    :return: The mutual information between AB subsystem described by ``cut``.
    :rtype: Tensor
    """
    dim = 2 if dim is None else dim
    if isinstance(cut, list) or isinstance(cut, tuple) or isinstance(cut, set):
        traceout = list(cut)
    else:
        traceout = [i for i in range(cut)]

    if len(s.shape) == 2 and s.shape[0] == s.shape[1]:
        # mixed state
        n = _infer_num_sites(s.shape[0], dim=dim)
        hab = entropy(s)

        # subsystem a
        rhoa = reduced_density_matrix(s, traceout, dim=dim)
        ha = entropy(rhoa)

        # need subsystem b as well
        other = tuple(i for i in range(n) if i not in traceout)
        rhob = reduced_density_matrix(s, other, dim=dim)  # type: ignore
        hb = entropy(rhob)

    # pure system
    else:
        hab = 0.0
        rhoa = reduced_density_matrix(s, traceout, dim=dim)
        ha = hb = entropy(rhoa)

    return ha + hb - hab


# measurement results and transformations and correlations below


def count_s2d(srepr: Tuple[Tensor, Tensor], n: int, dim: Optional[int] = None) -> Tensor:
    """
    measurement shots results, sparse tuple representation to dense representation
    count_vector to count_tuple

    :param srepr: [description]
    :type srepr: Tuple[Tensor, Tensor]
    :param n: number of qubits
    :type n: int
    :param dim: [description], defaults to None
    :type dim: int, optional
    :return: [description]
    :rtype: Tensor
    """
    dim = 2 if dim is None else dim
    return backend.scatter(
        backend.cast(backend.zeros([dim**n]), srepr[1].dtype),
        backend.reshape(srepr[0], [-1, 1]),
        srepr[1],
    )


counts_v2t = count_s2d


def count_d2s(drepr: Tensor, eps: float = 1e-7) -> Tuple[Tensor, Tensor]:
    """
    measurement shots results, dense representation to sparse tuple representation
    non-jittable due to the non fixed return shape
    count_tuple to count_vector

    :Example:

    >>> tc.quantum.counts_d2s(np.array([0.1, 0, -0.3, 0.2]))
    (array([0, 2, 3]), array([ 0.1, -0.3,  0.2]))

    :param drepr: [description]
    :type drepr: Tensor
    :param eps: cutoff to determine nonzero elements, defaults to 1e-7
    :type eps: float, optional
    :return: [description]
    :rtype: Tuple[Tensor, Tensor]
    """
    # unjittable since the return shape is not fixed
    # tf.boolean_mask is better but no jax counterpart
    xl = []
    cl = []
    for i, j in enumerate(drepr):
        if backend.abs(j) > eps:
            xl.append(i)
            cl.append(j)
    xl = backend.convert_to_tensor(xl)
    cl = backend.stack(cl)
    return xl, cl


count_t2v = count_d2s


def sample_int2bin(sample: Tensor, n: int, dim: Optional[int] = None) -> Tensor:
    """
    Convert linear-index samples to per-site digits (base-d).

    :param sample: shape [trials], integers in [0, d**n)
    :type sample: Tensor
    :param n: number of sites
    :type n: int
    :param dim: local dimension, defaults to 2
    :type dim: int, optional
    :return: shape [trials, n], entries in [0, d-1]
    :rtype: Tensor
    """
    dim = 2 if dim is None else dim
    if dim == 2:
        return backend.mod(
            backend.right_shift(sample[..., None], backend.reverse(backend.arange(n))),
            2,
        )
    else:
        pos = backend.reverse(backend.arange(n))
        base = backend.power(dim, pos)
        digits = backend.mod(
            backend.floor_divide(sample[..., None], base),  # ⌊sample / d**pos⌋
            dim,
        )
        return backend.cast(digits, "int32")


def sample_bin2int(sample: Tensor, n: int, dim: Optional[int] = None) -> Tensor:
    """
    bin sample to int sample

    :param sample: in shape [trials, n] of elements (0, 1)
    :type sample: Tensor
    :param n: number of qubits
    :type n: int
    :param dim: local dimension, defaults to 2
    :type dim: int, optional
    :return: in shape [trials]
    :rtype: Tensor
    """
    dim = 2 if dim is None else dim
    power = backend.convert_to_tensor([dim**j for j in reversed(range(n))])
    return backend.sum(sample * power, axis=-1)


def sample2count(
    sample: Tensor,
    n: int,
    jittable: bool = True,
    dim: Optional[int] = None,
) -> Tuple[Tensor, Tensor]:
    """
    sample_int to count_tuple (indices, counts), size = d**n

    :param sample: linear-index samples, shape [shots]
    :param n: number of sites
    :param jittable: whether to return fixed-size outputs (backend dependent)
    :param dim: local dimension per site, default 2 (qubit)
    :return: (unique_indices, counts)
    """
    dim = 2 if dim is None else dim
    size = dim**n
    if not jittable:
        results = backend.unique_with_counts(sample)  # non-jittable
    else:  # jax specified / fixed-size
        results = backend.unique_with_counts(sample, size=size, fill_value=-1)
    return results


def count_vector2dict(
    count: Tensor, n: int, key: str = "bin", dim: Optional[int] = None
) -> Dict[Any, int]:
    """
    Convert count_vector to count_dict_bin or count_dict_int.
    For d>10 cases, a base-d string (0-9A-Z) is used.

    :param count: tensor in shape [d**n]
    :type count: Tensor
    :param n: number of sites
    :type n: int
    :param key: can be "int" or "bin", defaults to "bin"
    :type key: str, optional
    :param dim: local dimension (default 2)
    :type dim: int, optional
    :return: mapping from configuration to count
    :rtype: Dict[Any, int]
    """
    from .interfaces import which_backend

    dim = 2 if dim is None else dim
    b = which_backend(count)
    out_int = {i: b.numpy(count[i]).item() for i in range(dim**n)}
    if key == "int":
        return out_int
    else:
        out_str = {}
        for k, v in out_int.items():
            kn = np.base_repr(k, base=dim).zfill(n)
            out_str[kn] = v
        return out_str


def count_tuple2dict(
    count: Tuple[Tensor, Tensor], n: int, key: str = "bin", dim: Optional[int] = None
) -> Dict[Any, int]:
    """
    count_tuple to count_dict_bin or count_dict_int

    :param count: count_tuple format (indices, counts)
    :type count: Tuple[Tensor, Tensor]
    :param n: number of sites (qubits or qudits)
    :type n: int
    :param key: can be "int" or "bin", defaults to "bin"
    :type key: str, optional
    :param dim: local dimension, defaults to 2
    :type dim: int, optional
    :return: count_dict
    :rtype: Dict[Any, int]
    """
    dim = 2 if dim is None else dim
    out_int = {
        backend.numpy(i).item(): backend.numpy(j).item()
        for i, j in zip(count[0], count[1])
        if i >= 0
    }
    if key == "int":
        return out_int
    else:
        out_str = {}
        for k, v in out_int.items():
            kn = np.base_repr(k, base=dim).zfill(n)
            out_str[kn] = v
        return out_str


@partial(arg_alias, alias_dict={"counts": ["shots"], "format": ["format_"]})
def measurement_counts(
    state: Tensor,
    counts: Optional[int] = 8192,
    format: str = "count_vector",
    is_prob: bool = False,
    random_generator: Optional[Any] = None,
    status: Optional[Tensor] = None,
    jittable: bool = False,
    dim: Optional[int] = None,
) -> Any:
    r"""
    Simulate the measuring of each qubit of ``p`` in the computational basis,
    thus producing output like that of ``qiskit``.

    Six formats of measurement counts results:

    "sample_int": # np.array([0, 0])

    "sample_bin": # [np.array([1, 0]), np.array([1, 0])]

    "count_vector": # np.array([2, 0, 0, 0])

    "count_tuple": # (np.array([0]), np.array([2]))

    "count_dict_bin": # {"00": 2, "01": 0, "10": 0, "11": 0}
    / for cases d\in [10, 36], "10" -> "A", ..., "35" -> "Z"

    "count_dict_int": # {0: 2, 1: 0, 2: 0, 3: 0}

    :Example:

    >>> n = 4
    >>> w = tc.backend.ones([2**n])
    >>> tc.quantum.measurement_results(w, counts=3, format="sample_bin", jittable=True)
    array([[0, 0, 1, 0],
        [0, 1, 1, 0],
        [0, 1, 1, 1]])
    >>> tc.quantum.measurement_results(w, counts=3, format="sample_int", jittable=True)
    array([ 7, 15, 11])
    >>> tc.quantum.measurement_results(w, counts=3, format="count_vector", jittable=True)
    array([0, 0, 0, 0, 0, 0, 0, 0, 0, 1, 0, 1, 0, 0, 0, 1])
    >>> tc.quantum.measurement_results(w, counts=3, format="count_tuple")
    (array([1, 2, 8]), array([1, 1, 1]))
    >>> tc.quantum.measurement_results(w, counts=3, format="count_dict_bin")
    {'0001': 1, '0011': 1, '1101': 1}
    >>> tc.quantum.measurement_results(w, counts=3, format="count_dict_int")
    {3: 1, 6: 2}

    :param state: The quantum state, assumed to be normalized, as either a ket or density operator.
    :type state: Tensor
    :param counts: The number of counts to perform.
    :type counts: int
    :param format: defaults to be "direct", see supported format above
    :type format: str
    :param is_prob: if True, the `state` is directly regarded as a probability list,
        defaults to be False
    :type is_prob: bool
    :param random_generator: random_generator, defaults to None
    :type random_generator: Optional[Any]
    :param status: external randomness given by tensor uniformly from [0, 1],
        if set, can overwrite random_generator
    :type status: Optional[Tensor]
    :param jittable: if True, jax backend try using a jittable count, defaults to False
    :type jittable: bool
    :return: The counts for each bit string measured.
    :rtype: Tuple[]
    """
    if is_prob:
        pi = state / backend.sum(state)
    else:
        if len(state.shape) == 2:
            state /= backend.trace(state)
            pi = backend.abs(backend.diagonal(state))
        else:
            state /= backend.norm(state)
            pi = backend.real(backend.conj(state) * state)
        pi = backend.reshape(pi, [-1])

    local_d = 2 if dim is None else dim
    total_dim = int(backend.shape_tuple(pi)[0])
    n = _infer_num_sites(total_dim, local_d)

    if (counts is None) or counts <= 0:
        if format == "count_vector":
            return pi
        elif format == "count_tuple":
            return count_d2s(pi)
        elif format == "count_dict_bin":
            return count_vector2dict(pi, n, key="bin", dim=local_d)
        elif format == "count_dict_int":
            return count_vector2dict(pi, n, key="int", dim=local_d)
        else:
            raise ValueError(f"unsupported format {format} for analytical measurement")
    else:
        raw_counts = backend.probability_sample(
            counts, pi, status=status, g=random_generator
        )
        # if random_generator is None:
        # raw_counts = backend.implicit_randc(drange, shape=counts, p=pi)
        # else:
        # raw_counts = backend.stateful_randc(
        # random_generator, a=drange, shape=counts, p=pi
        # )
        return sample2all(raw_counts, n, format=format, jittable=jittable, dim=local_d)


measurement_results = measurement_counts


@partial(arg_alias, alias_dict={"format": ["format_"]})
def sample2all(
    sample: Tensor,
    n: int,
    format: str = "count_vector",
    jittable: bool = False,
    dim: Optional[int] = None,
) -> Any:
    """
    transform ``sample_int`` or ``sample_bin`` results to other forms specified by ``format``

    :param sample: measurement shots results in ``sample_int`` (shape [shots]) or ``sample_bin`` (shape [shots, n])
    :type sample: Tensor
    :param n: number of sites
    :type n: int
    :param format: see :py:meth:`tensorcircuit.quantum.measurement_results`, defaults to "count_vector"
    :type format: str, optional
    :param jittable: only applicable to count transformation in jax backend, defaults to False
    :type jittable: bool, optional
    :param dim: local dimension (2 for qubit; >2 for qudit), defaults to 2
    :type dim: Optional[int]
    :return: measurement results specified as ``format``
    :rtype: Any
    """
<<<<<<< HEAD
    dim = 2 if dim is None else int(dim)
=======
>>>>>>> 5955c07d
    if n > 32:
        assert (
            len(backend.shape_tuple(sample)) == 2
        ), "n>32 is only supported for ``sample_bin``"
        if format == "sample_bin":
            return sample
        if format == "count_dict_bin":
            binary_strings = ["".join(map(str, shot)) for shot in sample]
            return dict(Counter(binary_strings))
        raise ValueError(f"n={n} is too large for measurement representaion: {format}")

    if len(backend.shape_tuple(sample)) == 1:
        sample_int = sample
        sample_bin = sample_int2bin(sample, n, dim=dim)
    elif len(backend.shape_tuple(sample)) == 2:
        sample_int = sample_bin2int(sample, n, dim=dim)
        sample_bin = sample
    else:
        raise ValueError("unrecognized tensor shape for sample")

    if format == "sample_int":
        return sample_int
    elif format == "sample_bin":
        return sample_bin
    else:
        count_tuple = sample2count(sample_int, n, jittable=jittable, dim=dim)
        if format == "count_tuple":
            return count_tuple
        elif format == "count_vector":
            return count_s2d(count_tuple, n, dim=dim)
        elif format == "count_dict_bin":
            return count_tuple2dict(count_tuple, n, key="bin", dim=dim)
        elif format == "count_dict_int":
            return count_tuple2dict(count_tuple, n, key="int", dim=dim)
        else:
            raise ValueError(
                f"unsupported format {format} for finite shots measurement"
            )


def spin_by_basis(
    n: int, m: int, elements: Tuple[int, int] = (1, -1), dim: Optional[int] = None
) -> Tensor:
    """
    Generate all n-bitstrings as an array, each row is a bitstring basis.
    Return m-th col.

    :Example:

    >>> qu.spin_by_basis(2, 1)
    array([ 1, -1,  1, -1])

    :param n: length of a bitstring
    :type n: int
    :param m: m<n,
    :type m: int
    :param elements: the binary elements to generate, default is (1, -1).
    :type elements: Tuple[int, int], optional
    :return: The value for the m-th position in bitstring when going through
        all bitstring basis.
    :rtype: Tensor
    """
    dim = len(elements) if dim is None else dim

    col = backend.convert_to_tensor(np.array(elements, dtype=np.int32).reshape(-1, 1))
    s = backend.tile(backend.cast(col, "int32"), [dim**m, int(dim ** (n - m - 1))])
    return backend.reshape(s, [-1])


def correlation_from_samples(
    index: Sequence[int],
    results: Tensor,
    n: int,
    dim: int = 2,
    elements: Optional[Sequence[float]] = None,
) -> Tensor:
    r"""
    Compute :math:`\prod_{i\in \text{index}} s_i` from measurement shots,
    where each site value :math:`s_i` is mapped from the digit outcome.

    Results can be "sample_int" ([shots]) or "sample_bin" ([shots, n]).

    :param index: positions in the basis string
    :param results: samples tensor
    :param n: number of sites
    :param dim: local dimension (default 2)
    :param elements: optional mapping of length d from outcome {0..d-1} to values s.
                     If None and d==2, defaults to (1, -1) via the original formula.
    :return: correlation estimate (mean over shots)
    """
    if len(backend.shape_tuple(results)) == 1:
        results = sample_int2bin(results, n, dim=dim)

    if dim == 2 and elements is None:
        svals = 1 - results * 2  # 0->+1, 1->-1
        r = svals[:, index[0]]
        for i in index[1:]:
            r *= svals[:, i]
        r = backend.cast(r, rdtypestr)
        return backend.mean(r)

    if elements is None:
        raise ValueError(
            f"correlation_from_samples requires `elements` mapping for d={dim}; "
            f"e.g., for qutrit you might pass elements=(1.0,0.0,-1.0)."
        )
    if len(elements) != dim:
        raise ValueError(f"`elements` length {len(elements)} != d={dim}")

    evec = backend.cast(backend.convert_to_tensor(np.asarray(elements)), rdtypestr)

    col = backend.cast(results[:, index[0]], "int32")
    r = backend.gather1d(evec, col)  # shape [shots]

    for i in index[1:]:
        col = backend.cast(results[:, i], "int32")
        r *= backend.gather1d(evec, col)

    r = backend.cast(r, rdtypestr)
    return backend.mean(r)


def correlation_from_counts(
    index: Sequence[int],
    results: Tensor,
    dim: Optional[int] = None,
    elements: Optional[Sequence[float]] = None,
) -> Tensor:
    r"""
    Compute :math:`\prod_{i\in \text{index}} s_i` where the probability for each
    basis label is given by a count/probability vector ``results`` ("count_vector").

    :param index: positions in the basis string
    :param results: probability/count vector of shape d**n (will be normalized)
    :param dim: local dimension (default 2)
    :param dim: optional mapping of length d from digit {0..d-1} to values s.
                     If None and d==2, defaults to (1, -1). For d>2, must be provided.
    :return: correlation expectation from counts
    """
    dim = 2 if dim is None else int(dim)
    if dim != 2:
        raise NotImplementedError(f"`d={dim}` not implemented.")

    results = backend.reshape(results, [-1])
    results = backend.cast(results, rdtypestr)
    results /= backend.sum(results)

    n = _infer_num_sites(int(results.shape[0]), dim=dim)

    if dim == 2 and elements is None:
        elems = (1, -1)
    else:
        if elements is None or len(elements) != dim:
            raise ValueError(
                f"`elements` must be provided with length d={dim} for qudit; got {elements}."
            )
        elems = tuple(elements)  # type: ignore

    acc = results
    for i in index:
        acc = acc * backend.cast(
            spin_by_basis(n, int(i), elements=elems, dim=dim), acc.dtype
        )

    return backend.sum(acc)


# @op2tensor
# def purify(rho):
#     """
#     Take state rho and purify it into a wavefunction of squared dimension.
#     """
#     d = rho.shape[0]
#     evals, vs = backend.eigh(rho)
#     evals = backend.relu(evals)
#     psi = np.zeros(shape=(d ** 2, 1), dtype=complex)
#     for i, lbd in enumerate(lbd):
#         psi += lbd * kron(vs[:, [i]], basis_vec(i, d))
#     return psi<|MERGE_RESOLUTION|>--- conflicted
+++ resolved
@@ -2237,7 +2237,7 @@
     :type p: Optional[Tensor]
     :return: The reduced density matrix.
     :rtype: Union[Tensor, QuOperator]
-    :param normalize: if True, returns a trace 1 density matrix. Otherwise does not normalize.
+    :param normalize: if True, returns a trace 1 density matrix. Otherwise, does not normalize.
     :type normalize: bool
     :param dim: dimension of qudit system
     :type dim: int
@@ -2973,10 +2973,7 @@
     :return: measurement results specified as ``format``
     :rtype: Any
     """
-<<<<<<< HEAD
     dim = 2 if dim is None else int(dim)
-=======
->>>>>>> 5955c07d
     if n > 32:
         assert (
             len(backend.shape_tuple(sample)) == 2
@@ -3013,7 +3010,7 @@
             return count_tuple2dict(count_tuple, n, key="int", dim=dim)
         else:
             raise ValueError(
-                f"unsupported format {format} for finite shots measurement"
+                "unsupported format %s for finite shots measurement" % format
             )
 
 
